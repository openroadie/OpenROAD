#############################################################################
#
# BSD 3-Clause License
#
# Copyright (c) 2020, The Regents of the University of California
# All rights reserved.
#
# Redistribution and use in source and binary forms, with or without
# modification, are permitted provided that the following conditions are met:
#
# * Redistributions of source code must retain the above copyright notice, this
#   list of conditions and the following disclaimer.
#
# * Redistributions in binary form must reproduce the above copyright notice,
#   this list of conditions and the following disclaimer in the documentation
#   and/or other materials provided with the distribution.
#
# * Neither the name of the copyright holder nor the names of its
#   contributors may be used to endorse or promote products derived from
#   this software without specific prior written permission.
#
# THIS SOFTWARE IS PROVIDED BY THE COPYRIGHT HOLDERS AND CONTRIBUTORS "AS IS"
# AND ANY EXPRESS OR IMPLIED WARRANTIES, INCLUDING, BUT NOT LIMITED TO, THE
# IMPLIED WARRANTIES OF MERCHANTABILITY AND FITNESS FOR A PARTICULAR PURPOSE
# ARE DISCLAIMED. IN NO EVENT SHALL THE COPYRIGHT HOLDER OR CONTRIBUTORS BE
# LIABLE FOR ANY DIRECT, INDIRECT, INCIDENTAL, SPECIAL, EXEMPLARY, OR
# CONSEQUENTIAL DAMAGES (INCLUDING, BUT NOT LIMITED TO, PROCUREMENT OF
# SUBSTITUTE GOODS OR SERVICES; LOSS OF USE, DATA, OR PROFITS; OR BUSINESS
# INTERRUPTION) HOWEVER CAUSED AND ON ANY THEORY OF LIABILITY, WHETHER IN
# CONTRACT, STRICT LIABILITY, OR TORT (INCLUDING NEGLIGENCE OR OTHERWISE)
# ARISING IN ANY WAY OUT OF THE USE OF THIS SOFTWARE, EVEN IF ADVISED OF THE
# POSSIBILITY OF SUCH DAMAGE.
#
#############################################################################

sta::define_cmd_args "detailed_route" {
    [-guide filename]
    [-output_guide filename]
    [-output_maze filename]
    [-output_drc filename]
    [-output_cmap filename]
    [-db_process_node name]
    [-disable_via_gen]
    [-droute_end_iter iter]
    [-via_in_pin_bottom_layer layer]
    [-via_in_pin_top_layer layer]
    [-or_seed seed]
    [-or_k_ k]
    [-bottom_routing_layer layer]
    [-top_routing_layer layer]
    [-verbose level]
    [-param filename]
    [-distributed]
    [-remote_host rhost]
    [-remote_port rport]
    [-shared_volume vol]
    [-cloud_size sz]
    [-clean_patches]
    [-no_pin_access]
}

proc detailed_route { args } {
  sta::parse_key_args "detailed_route" args \
    keys {-param -guide -output_guide -output_maze -output_drc -output_cmap \
      -db_process_node -droute_end_iter -via_in_pin_bottom_layer \
      -via_in_pin_top_layer -or_seed -or_k -bottom_routing_layer \
<<<<<<< HEAD
      -top_routing_layer -verbose -remote_host -remote_port -shared_volume -cloud_size} \
    flags {-disable_via_gen -distributed -clean_patches}
=======
      -top_routing_layer -verbose -remote_host -remote_port -shared_volume} \
    flags {-disable_via_gen -distributed -clean_patches -no_pin_access}
>>>>>>> 9b674380
  sta::check_argc_eq0 "detailed_route" $args

  set enable_via_gen [expr ![info exists flags(-disable_via_gen)]]
  set clean_patches [expr [info exists flags(-clean_patches)]]
  set no_pin_access [expr [info exists flags(-no_pin_access)]]
  if { [info exists keys(-param)] } {
    if { [array size keys] > 1 } {
      utl::error DRT 251 "-param cannot be used with other arguments"
    } else {
      drt::detailed_route_cmd $keys(-param)
    }
  } else {
    if { [info exists keys(-guide)] } {
      set guide $keys(-guide)
    } else {
      set guide ""
    }
    if { [info exists keys(-output_guide)] } {
      set output_guide $keys(-output_guide)
    } else {
      set output_guide ""
    }
    if { [info exists keys(-output_maze)] } {
      set output_maze $keys(-output_maze)
    } else {
      set output_maze ""
    }
    if { [info exists keys(-output_drc)] } {
      set output_drc $keys(-output_drc)
    } else {
      set output_drc ""
    }
    if { [info exists keys(-output_cmap)] } {
      set output_cmap $keys(-output_cmap)
    } else {
      set output_cmap ""
    }
    if { [info exists keys(-db_process_node)] } {
      set db_process_node $keys(-db_process_node)
    } else {
      set db_process_node ""
    }
    if { [info exists keys(-droute_end_iter)] } {
      sta::check_positive_integer "-droute_end_iter" $keys(-droute_end_iter)
      if {$keys(-droute_end_iter) > 64} {
        utl::warn "-droute_end_iter cannot be greater than 64. Setting -droute_end_iter to 64."
        set droute_end_iter 64
      } else {
        set droute_end_iter $keys(-droute_end_iter)
      }
    } else {
      set droute_end_iter -1
    }
    if { [info exists keys(-via_in_pin_bottom_layer)] } {
      set via_in_pin_bottom_layer $keys(-via_in_pin_bottom_layer)
    } else {
      set via_in_pin_bottom_layer ""
    }
    if { [info exists keys(-via_in_pin_top_layer)] } {
      set via_in_pin_top_layer $keys(-via_in_pin_top_layer)
    } else {
      set via_in_pin_top_layer ""
    }
    if { [info exists keys(-or_seed)] } {
      set or_seed $keys(-or_seed)
    } else {
      set or_seed -1
    }
    if { [info exists keys(-or_k)] } {
      set or_k $keys(-or_k)
    } else {
      set or_k 0
    }
    if { [info exists keys(-bottom_routing_layer)] } {
      set bottom_routing_layer $keys(-bottom_routing_layer)
    } else {
      set bottom_routing_layer ""
    }
    if { [info exists keys(-top_routing_layer)] } {
      set top_routing_layer $keys(-top_routing_layer)
    } else {
      set top_routing_layer ""
    }
    if { [info exists keys(-verbose)] } {
      sta::check_positive_integer "-verbose" $keys(-verbose)
      set verbose $keys(-verbose)
    } else {
      set verbose 1
    }
    if { [info exists flags(-distributed)] } {
      if { [info exists keys(-remote_host)] } {
        set rhost $keys(-remote_host)
      } else {
        utl::error DRT 506 "-remote_host is required for distributed routing."
      }
      if { [info exists keys(-remote_port)] } {
        set rport $keys(-remote_port)
      } else {
        utl::error DRT 507 "-remote_port is required for distributed routing."
      }
      if { [info exists keys(-shared_volume)] } {
        set vol $keys(-shared_volume)
      } else {
        utl::error DRT 508 "-shared_volume is required for distributed routing."
      }
      if { [info exists keys(-cloud_size)] } {
        set cloudsz $keys(-cloud_size)
      } else {
        utl::error DRT 516 "-cloud_size is required for distributed routing."
      }
      drt::detailed_route_distributed $rhost $rport $vol $cloudsz
    }
    drt::detailed_route_cmd $guide $output_guide $output_maze $output_drc \
      $output_cmap $db_process_node $enable_via_gen $droute_end_iter \
      $via_in_pin_bottom_layer $via_in_pin_top_layer \
      $or_seed $or_k $bottom_routing_layer $top_routing_layer $verbose \
      $clean_patches $no_pin_access
  }
}

proc detailed_route_num_drvs { args } {
  sta::check_argc_eq0 "detailed_route_num_drvs" $args
  return [drt::detailed_route_num_drvs]
}

sta::define_cmd_args "detailed_route_debug" {
    [-pa]
    [-dr]
    [-maze]
    [-net name]
    [-pin name]
    [-worker x y]
    [-iter iter]
    [-pa_markers]
    [-dump_dr]
    [-pa_edge]
    [-pa_commit]
}

proc detailed_route_debug { args } {
  sta::parse_key_args "detailed_route_debug" args \
      keys {-net -worker -iter -pin} \
      flags {-dr -maze -pa -pa_markers -pa_edge -pa_commit -dump_dr}

  sta::check_argc_eq0 "detailed_route_debug" $args

  set dr [info exists flags(-dr)]
  set dump_dr [info exists flags(-dump_dr)]
  set maze [info exists flags(-maze)]
  set pa [info exists flags(-pa)]
  set pa_markers [info exists flags(-pa_markers)]
  set pa_edge [info exists flags(-pa_edge)]
  set pa_commit [info exists flags(-pa_commit)]

  if { [info exists keys(-net)] } {
    set net_name $keys(-net)
  } else {
    set net_name ""
  }

  if { [info exists keys(-pin)] } {
    set pin_name $keys(-pin)
  } else {
    set pin_name ""
  }

  set worker_x -1
  set worker_y -1
  if [info exists keys(-worker)] {
    set worker $keys(-worker)
    if { [llength $worker] != 2 } {
      utl::error DRT 118 "-worker is a list of 2 coordinates."
    }
    lassign $worker worker_x worker_y
    sta::check_positive_integer "-worker" $worker_x
    sta::check_positive_integer "-worker" $worker_y
  }

  if { [info exists keys(-iter)] } {
    set iter $keys(-iter)
  } else {
    set iter 0
  }

  drt::set_detailed_route_debug_cmd $net_name $pin_name $dr $dump_dr $pa $maze \
      $worker_x $worker_y $iter $pa_markers $pa_edge $pa_commit
}
sta::define_cmd_args "pin_access" {
    [-db_process_node name]
    [-bottom_routing_layer layer]
    [-top_routing_layer layer]
    [-verbose level]
}
proc pin_access { args } {
  sta::parse_key_args "pin_access" args \
      keys {-db_process_node -bottom_routing_layer -top_routing_layer -verbose} \
      flags {}
  sta::check_argc_eq0 "detailed_route_debug" $args
  if [info exists keys(-db_process_node)] {
    set db_process_node $keys(-db_process_node)
  } else {
    set db_process_node ""
  }
  if { [info exists keys(-bottom_routing_layer)] } {
    set bottom_routing_layer $keys(-bottom_routing_layer)
  } else {
    set bottom_routing_layer ""
  }
  if { [info exists keys(-top_routing_layer)] } {
    set top_routing_layer $keys(-top_routing_layer)
  } else {
    set top_routing_layer ""
  }
  if { [info exists keys(-verbose)] } {
    sta::check_positive_integer "-verbose" $keys(-verbose)
    set verbose $keys(-verbose)
  } else {
    set verbose 1
  }
  drt::pin_access_cmd $db_process_node $bottom_routing_layer $top_routing_layer $verbose
}
proc detailed_route_run_worker { args } {
  sta::check_argc_eq3 "detailed_route_run_worker" $args
  drt::run_worker_cmd  [lindex $args 0] [lindex $args 1]  [lindex $args 2]
}

proc detailed_route_set_default_via { args } {
  sta::check_argc_eq1 "detailed_route_set_default_via" $args
  drt::detailed_route_set_default_via $args
}<|MERGE_RESOLUTION|>--- conflicted
+++ resolved
@@ -64,13 +64,8 @@
     keys {-param -guide -output_guide -output_maze -output_drc -output_cmap \
       -db_process_node -droute_end_iter -via_in_pin_bottom_layer \
       -via_in_pin_top_layer -or_seed -or_k -bottom_routing_layer \
-<<<<<<< HEAD
       -top_routing_layer -verbose -remote_host -remote_port -shared_volume -cloud_size} \
-    flags {-disable_via_gen -distributed -clean_patches}
-=======
-      -top_routing_layer -verbose -remote_host -remote_port -shared_volume} \
     flags {-disable_via_gen -distributed -clean_patches -no_pin_access}
->>>>>>> 9b674380
   sta::check_argc_eq0 "detailed_route" $args
 
   set enable_via_gen [expr ![info exists flags(-disable_via_gen)]]
