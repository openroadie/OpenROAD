--- conflicted
+++ resolved
@@ -279,7 +279,6 @@
 }
 
 bool
-<<<<<<< HEAD
 get_exit_on_error()
 {
   return ord::exit_on_error;
@@ -296,12 +295,13 @@
 test_error1()
 {
   ord::error("this is only a test.");
-=======
+}
+
+void
 units_initialized()
 {
   OpenRoad *openroad = getOpenRoad();
   return openroad->unitsInitialized();
->>>>>>> e856bc0d
 }
 
 %} // inline