--- conflicted
+++ resolved
@@ -40,19 +40,11 @@
 ---------------------------------------------------------------
 
 [INFO GRT-0101] Running extra iterations to remove overflow.
-<<<<<<< HEAD
-[INFO GRT-0197] Via related to pin nodes: 3558
-[INFO GRT-0198] Via related Steiner nodes: 0
+[INFO GRT-0197] Via related to pin nodes: 2181
+[INFO GRT-0198] Via related Steiner nodes: 204
 [INFO GRT-0199] Via filling finished.
-[INFO GRT-0111] Final number of vias: 4002
-[INFO GRT-0112] Final usage 3D: 14273
-=======
-[INFO GRT-0197] Via related to pin nodes: 1715
-[INFO GRT-0198] Via related Steiner nodes: 126
-[INFO GRT-0199] Via filling finished.
-[INFO GRT-0111] Final number of vias: 2207
-[INFO GRT-0112] Final usage 3D: 8832
->>>>>>> ee21a852
+[INFO GRT-0111] Final number of vias: 3851
+[INFO GRT-0112] Final usage 3D: 13764
 
 [INFO GRT-0096] Final congestion report:
 Layer         Resource        Demand        Usage (%)    Max H / Max V / Total Overflow
@@ -66,10 +58,6 @@
 ---------------------------------------------------------------------------------------
 Total            13240          2211           16.70%             0 /  0 /  0
 
-<<<<<<< HEAD
-[INFO GRT-0018] Total wirelength: 26409 um
-=======
-[INFO GRT-0018] Total wirelength: 25776 um
->>>>>>> ee21a852
+[INFO GRT-0018] Total wirelength: 25725 um
 [INFO GRT-0014] Routed nets: 348
 No differences found.