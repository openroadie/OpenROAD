/////////////////////////////////////////////////////////////////////////////
//
// Copyright (c) 2022, The Regents of the University of California
// All rights reserved.
//
// BSD 3-Clause License
//
// Redistribution and use in source and binary forms, with or without
// modification, are permitted provided that the following conditions are met:
//
// * Redistributions of source code must retain the above copyright notice, this
//   list of conditions and the following disclaimer.
//
// * Redistributions in binary form must reproduce the above copyright notice,
//   this list of conditions and the following disclaimer in the documentation
//   and/or other materials provided with the distribution.
//
// * Neither the name of the copyright holder nor the names of its
//   contributors may be used to endorse or promote products derived from
//   this software without specific prior written permission.
//
// THIS SOFTWARE IS PROVIDED BY THE COPYRIGHT HOLDERS AND CONTRIBUTORS "AS IS"
// AND ANY EXPRESS OR IMPLIED WARRANTIES, INCLUDING, BUT NOT LIMITED TO, THE
// IMPLIED WARRANTIES OF MERCHANTABILITY AND FITNESS FOR A PARTICULAR PURPOSE
// ARE DISCLAIMED. IN NO EVENT SHALL THE COPYRIGHT HOLDER OR CONTRIBUTORS BE
// LIABLE FOR ANY DIRECT, INDIRECT, INCIDENTAL, SPECIAL, EXEMPLARY, OR
// CONSEQUENTIAL DAMAGES (INCLUDING, BUT NOT LIMITED TO, PROCUREMENT OF
// SUBSTITUTE GOODS OR SERVICES; LOSS OF USE, DATA, OR PROFITS; OR BUSINESS
// INTERRUPTION) HOWEVER CAUSED AND ON ANY THEORY OF LIABILITY, WHETHER IN
// CONTRACT, STRICT LIABILITY, OR TORT (INCLUDING NEGLIGENCE OR OTHERWISE)
// ARISING IN ANY WAY OUT OF THE USE OF THIS SOFTWARE, EVEN IF ADVISED OF THE
// POSSIBILITY OF SUCH DAMAGE.
//
///////////////////////////////////////////////////////////////////////////////

#pragma once
#include <unordered_set>
#include "db_sta/dbNetwork.hh"
#include "db_sta/dbSta.hh"
#include "sta/FuncExpr.hh"
#include "sta/MinMax.hh"
#include "sta/StaState.hh"
#include "utl/Logger.h"

namespace sta {
class PathExpanded;
}

namespace rsz {

class Resizer;

using std::vector;
using std::pair;
using odb::Point;
using utl::Logger;

using sta::StaState;
using sta::dbSta;
using sta::dbNetwork;
using sta::Pin;
using sta::Net;
using sta::PathRef;
using sta::MinMax;
using sta::Slack;
using sta::PathExpanded;
using sta::LibertyCell;
using sta::LibertyPort;
using sta::TimingArc;
using sta::DcalcAnalysisPt;
using sta::Vertex;
using sta::Corner;

class BufferedNet;
enum class BufferedNetType;
typedef std::shared_ptr<BufferedNet> BufferedNetPtr;
typedef vector<BufferedNetPtr> BufferedNetSeq;

class RepairSetup : StaState
{
public:
  RepairSetup(Resizer *resizer);
  void repairSetup(float setup_slack_margin,
                   // Percent of violating ends to repair to
                   // reduce tns (0.0-1.0).
                   double repair_tns_end_percent,
                   int max_passes,
                   bool verbose,
                   bool skip_pin_swap,
                   bool skip_gate_cloning);
  // For testing.
  void repairSetup(const Pin *end_pin);
  // Rebuffer one net (for testing).
  // resizerPreamble() required.
  void rebufferNet(const Pin *drvr_pin);

private:
  void init();
  bool repairSetup(PathRef &path,
                   Slack path_slack,
                   bool skip_pin_swap,
                   bool skip_gate_cloning);
<<<<<<< HEAD
  //============================================================================
  // All the experimental code not ready for production
  LibertyCell *mapBuffToInv(LibertyCell *buffer);
  LibertyCell *bufferForInverter(const DcalcAnalysisPt *dcalc_ap, LibertyCell *buffer, Pin *pin);
  void swapBufferCell(sta::Instance *inst, LibertyCell *cell);
  bool replaceBuffers(const DcalcAnalysisPt *dcalc_ap, vector<std::tuple<LibertyCell *, Pin *>> &buffer_chain);

  bool generatePairedBufferReport(PathRef *drvr_path, int drvr_index,
                                  PathExpanded *expanded);
  //============================================================================
=======
  void debugCheckMultipleBuffers(PathRef &path,
                                 PathExpanded *expanded);

>>>>>>> 210a24f0
  void getEquivPortList2(sta::FuncExpr *expr, sta::LibertyPortSet &ports,
                         sta::FuncExpr::Operator &status);
  void getEquivPortList(sta::FuncExpr *expr, sta::LibertyPortSet &ports);
  void equivCellPins(const LibertyCell *cell, sta::LibertyPortSet &ports);
  bool swapPins(PathRef *drvr_path, int drvr_index, PathExpanded *expanded);
  bool meetsSizeCriteria(LibertyCell *cell, LibertyCell *equiv, bool match_size);
  bool upsizeDrvr(PathRef *drvr_path,
                  int drvr_index,
                  PathExpanded *expanded,
                  bool only_same_size_swap);
  Point computeCloneGateLocation(const Pin *drvr_pin,
                                 const vector<pair<Vertex*, Slack>> &fanout_slacks);
  bool cloneDriver(PathRef* drvr_path, int drvr_index,
                   Slack drvr_slack, PathExpanded *expanded);
  void splitLoads(PathRef *drvr_path,
                  int drvr_index,
                  Slack drvr_slack,
                  PathExpanded *expanded);
  LibertyCell *upsizeCell(LibertyPort *in_port,
                          LibertyPort *drvr_port,
                          float load_cap,
                          float prev_drive,
                          const DcalcAnalysisPt *dcalc_ap,
                          bool match_size);
  int fanout(Vertex *vertex);
  bool hasTopLevelOutputPort(Net *net);

  int rebuffer(const Pin *drvr_pin);
  BufferedNetSeq rebufferBottomUp(BufferedNetPtr bnet,
                                  int level);
  int rebufferTopDown(BufferedNetPtr choice,
                      Net *net,
                      int level);
  BufferedNetSeq
  addWireAndBuffer(BufferedNetSeq Z,
                   BufferedNetPtr bnet_wire,
                   int level);
  float bufferInputCapacitance(LibertyCell *buffer_cell,
                               const DcalcAnalysisPt *dcalc_ap);
  Slack slackPenalized(BufferedNetPtr bnet);
  Slack slackPenalized(BufferedNetPtr bnet,
                       int index);

  void printProgress(int iteration, bool force, bool end) const;

  Logger *logger_;
  dbSta *sta_;
  dbNetwork *db_network_;
  Resizer *resizer_;
  const Corner *corner_;
  LibertyPort *drvr_port_;

  int resize_count_;
  int inserted_buffer_count_;
  int split_load_buffer_count_;
  int rebuffer_net_count_;
  int cloned_gate_count_;  
  int swap_pin_count_;
  // Map to block pins from being swapped more than twice for the
  // same instance. 
  std::unordered_set<const sta::Instance *> swap_pin_inst_set_;
  
  const MinMax *min_;
  const MinMax *max_;

  sta::UnorderedMap<LibertyCell *, sta::LibertyPortSet> equiv_pin_map_;

  static constexpr int decreasing_slack_max_passes_ = 50;
  static constexpr int rebuffer_max_fanout_ = 20;
  static constexpr int split_load_min_fanout_ = 8;
  static constexpr double rebuffer_buffer_penalty_ = .01;
  static constexpr int print_interval_ = 10;
};

} // namespace<|MERGE_RESOLUTION|>--- conflicted
+++ resolved
@@ -100,7 +100,6 @@
                    Slack path_slack,
                    bool skip_pin_swap,
                    bool skip_gate_cloning);
-<<<<<<< HEAD
   //============================================================================
   // All the experimental code not ready for production
   LibertyCell *mapBuffToInv(LibertyCell *buffer);
@@ -110,12 +109,9 @@
 
   bool generatePairedBufferReport(PathRef *drvr_path, int drvr_index,
                                   PathExpanded *expanded);
-  //============================================================================
-=======
   void debugCheckMultipleBuffers(PathRef &path,
                                  PathExpanded *expanded);
-
->>>>>>> 210a24f0
+  //============================================================================
   void getEquivPortList2(sta::FuncExpr *expr, sta::LibertyPortSet &ports,
                          sta::FuncExpr::Operator &status);
   void getEquivPortList(sta::FuncExpr *expr, sta::LibertyPortSet &ports);
