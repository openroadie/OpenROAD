[INFO ODB-0222] Reading LEF file: Nangate45/Nangate45.lef
[INFO ODB-0223]     Created 22 technology layers
[INFO ODB-0224]     Created 27 technology vias
[INFO ODB-0225]     Created 135 library cells
[INFO ODB-0226] Finished LEF file:  Nangate45/Nangate45.lef
[INFO ODB-0128] Design: gcd
[INFO ODB-0130]     Created 54 pins.
[INFO ODB-0131]     Created 676 components and 2850 component-terminals.
[INFO ODB-0133]     Created 579 nets and 1498 connections.
[INFO GRT-0020] Min routing layer: metal2
[INFO GRT-0021] Max routing layer: metal10
[INFO GRT-0022] Global adjustment: 0%
[INFO GRT-0023] Grid origin: (0, 0)
[INFO GRT-0043] No OR_DEFAULT vias defined.
[INFO GRT-0088] Layer metal1  Track-Pitch = 0.1400  line-2-Via Pitch: 0.1350
[INFO GRT-0088] Layer metal2  Track-Pitch = 0.1900  line-2-Via Pitch: 0.1400
[INFO GRT-0088] Layer metal3  Track-Pitch = 0.1400  line-2-Via Pitch: 0.1400
[INFO GRT-0088] Layer metal4  Track-Pitch = 0.2800  line-2-Via Pitch: 0.2800
[INFO GRT-0088] Layer metal5  Track-Pitch = 0.2800  line-2-Via Pitch: 0.2800
[INFO GRT-0088] Layer metal6  Track-Pitch = 0.2800  line-2-Via Pitch: 0.2800
[INFO GRT-0088] Layer metal7  Track-Pitch = 0.8000  line-2-Via Pitch: 0.8000
[INFO GRT-0088] Layer metal8  Track-Pitch = 0.8000  line-2-Via Pitch: 0.8000
[INFO GRT-0088] Layer metal9  Track-Pitch = 1.6000  line-2-Via Pitch: 1.6000
[INFO GRT-0088] Layer metal10 Track-Pitch = 1.6000  line-2-Via Pitch: 1.6000
[WARNING GRT-0300] Timing is not available, setting critical nets percentage to 0.
[INFO GRT-0019] Found 0 clock nets.
[INFO GRT-0001] Minimum degree: 2
[INFO GRT-0002] Maximum degree: 36
[INFO GRT-0003] Macros: 0
[INFO GRT-0004] Blockages: 0

[INFO GRT-0053] Routing resources analysis:
          Routing      Original      Derated      Resource
Layer     Direction    Resources     Resources    Reduction (%)
---------------------------------------------------------------
metal1     Horizontal          0             0          0.00%
metal2     Vertical        25163          2209          91.22%
metal3     Horizontal      33840          2208          93.48%
metal4     Vertical        16039          2209          86.23%
metal5     Horizontal      15792          2156          86.35%
metal6     Vertical        16039          2153          86.58%
metal7     Horizontal       4512             0          100.00%
metal8     Vertical         4610             0          100.00%
metal9     Horizontal       2256             0          100.00%
metal10    Vertical         2305             0          100.00%
---------------------------------------------------------------

[INFO GRT-0101] Running extra iterations to remove overflow.
<<<<<<< HEAD
[INFO GRT-0197] Via related to pin nodes: 7026
[INFO GRT-0198] Via related Steiner nodes: 0
[INFO GRT-0199] Via filling finished.
[INFO GRT-0111] Final number of vias: 8110
[INFO GRT-0112] Final usage 3D: 28488
=======
[INFO GRT-0197] Via related to pin nodes: 3462
[INFO GRT-0198] Via related Steiner nodes: 267
[INFO GRT-0199] Via filling finished.
[INFO GRT-0111] Final number of vias: 5030
[INFO GRT-0112] Final usage 3D: 19985
>>>>>>> ee21a852
[WARNING GRT-0115] Global routing finished with overflow.

[INFO GRT-0096] Final congestion report:
Layer         Resource        Demand        Usage (%)    Max H / Max V / Total Overflow
---------------------------------------------------------------------------------------
metal1               0             0            0.00%             0 /  0 /  0
metal2            2209          1042           47.17%             0 /  1 /  1
metal3            2208          1183           53.58%             1 /  0 /  3
metal4            2209           924           41.83%             0 /  1 /  2
metal5            2156           924           42.86%             1 /  0 /  4
metal6            2153           822           38.18%             1 /  1 /  2
metal7               0             0            0.00%             0 /  0 /  0
metal8               0             0            0.00%             0 /  0 /  0
metal9               0             0            0.00%             0 /  0 /  0
metal10              0             0            0.00%             0 /  0 /  0
---------------------------------------------------------------------------------------
Total            10935          4895           44.76%             3 /  3 / 12

<<<<<<< HEAD
[INFO GRT-0018] Total wirelength: 13059 um
=======
[INFO GRT-0018] Total wirelength: 15067 um
>>>>>>> ee21a852
[INFO GRT-0014] Routed nets: 563
No differences found.<|MERGE_RESOLUTION|>--- conflicted
+++ resolved
@@ -46,19 +46,11 @@
 ---------------------------------------------------------------
 
 [INFO GRT-0101] Running extra iterations to remove overflow.
-<<<<<<< HEAD
-[INFO GRT-0197] Via related to pin nodes: 7026
-[INFO GRT-0198] Via related Steiner nodes: 0
+[INFO GRT-0197] Via related to pin nodes: 4197
+[INFO GRT-0198] Via related Steiner nodes: 442
 [INFO GRT-0199] Via filling finished.
-[INFO GRT-0111] Final number of vias: 8110
-[INFO GRT-0112] Final usage 3D: 28488
-=======
-[INFO GRT-0197] Via related to pin nodes: 3462
-[INFO GRT-0198] Via related Steiner nodes: 267
-[INFO GRT-0199] Via filling finished.
-[INFO GRT-0111] Final number of vias: 5030
-[INFO GRT-0112] Final usage 3D: 19985
->>>>>>> ee21a852
+[INFO GRT-0111] Final number of vias: 8361
+[INFO GRT-0112] Final usage 3D: 29978
 [WARNING GRT-0115] Global routing finished with overflow.
 
 [INFO GRT-0096] Final congestion report:
@@ -77,10 +69,6 @@
 ---------------------------------------------------------------------------------------
 Total            10935          4895           44.76%             3 /  3 / 12
 
-<<<<<<< HEAD
-[INFO GRT-0018] Total wirelength: 13059 um
-=======
-[INFO GRT-0018] Total wirelength: 15067 um
->>>>>>> ee21a852
+[INFO GRT-0018] Total wirelength: 15054 um
 [INFO GRT-0014] Routed nets: 563
 No differences found.