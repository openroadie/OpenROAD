/////////////////////////////////////////////////////////////////////////////
//
// Copyright (c) 2022, The Regents of the University of California
// All rights reserved.
//
// BSD 3-Clause License
//
// Redistribution and use in source and binary forms, with or without
// modification, are permitted provided that the following conditions are met:
//
// * Redistributions of source code must retain the above copyright notice, this
//   list of conditions and the following disclaimer.
//
// * Redistributions in binary form must reproduce the above copyright notice,
//   this list of conditions and the following disclaimer in the documentation
//   and/or other materials provided with the distribution.
//
// * Neither the name of the copyright holder nor the names of its
//   contributors may be used to endorse or promote products derived from
//   this software without specific prior written permission.
//
// THIS SOFTWARE IS PROVIDED BY THE COPYRIGHT HOLDERS AND CONTRIBUTORS "AS IS"
// AND ANY EXPRESS OR IMPLIED WARRANTIES, INCLUDING, BUT NOT LIMITED TO, THE
// IMPLIED WARRANTIES OF MERCHANTABILITY AND FITNESS FOR A PARTICULAR PURPOSE
// ARE DISCLAIMED. IN NO EVENT SHALL THE COPYRIGHT HOLDER OR CONTRIBUTORS BE
// LIABLE FOR ANY DIRECT, INDIRECT, INCIDENTAL, SPECIAL, EXEMPLARY, OR
// CONSEQUENTIAL DAMAGES (INCLUDING, BUT NOT LIMITED TO, PROCUREMENT OF
// SUBSTITUTE GOODS OR SERVICES; LOSS OF USE, DATA, OR PROFITS; OR BUSINESS
// INTERRUPTION) HOWEVER CAUSED AND ON ANY THEORY OF LIABILITY, WHETHER IN
// CONTRACT, STRICT LIABILITY, OR TORT (INCLUDING NEGLIGENCE OR OTHERWISE)
// ARISING IN ANY WAY OUT OF THE USE OF THIS SOFTWARE, EVEN IF ADVISED OF THE
// POSSIBILITY OF SUCH DAMAGE.
//
///////////////////////////////////////////////////////////////////////////////

#pragma once
#include <unordered_set>
#include "db_sta/dbNetwork.hh"
#include "db_sta/dbSta.hh"
#include "sta/FuncExpr.hh"
#include "sta/MinMax.hh"
#include "sta/StaState.hh"
#include "utl/Logger.h"

namespace sta {
class PathExpanded;
}

namespace rsz {

class Resizer;

using std::vector;
using std::pair;
using odb::Point;
using utl::Logger;

using sta::StaState;
using sta::dbSta;
using sta::dbNetwork;
using sta::Pin;
using sta::Net;
using sta::PathRef;
using sta::MinMax;
using sta::Slack;
using sta::PathExpanded;
using sta::LibertyCell;
using sta::LibertyPort;
using sta::TimingArc;
using sta::DcalcAnalysisPt;
using sta::Vertex;
using sta::Corner;

class BufferedNet;
enum class BufferedNetType;
using BufferedNetPtr = std::shared_ptr<BufferedNet>;
using BufferedNetSeq = vector<BufferedNetPtr>;

class RepairSetup : StaState
{
public:
  RepairSetup(Resizer *resizer);
  void repairSetup(float setup_slack_margin,
                   // Percent of violating ends to repair to
                   // reduce tns (0.0-1.0).
                   double repair_tns_end_percent,
                   int max_passes,
                   bool verbose,
                   bool skip_pin_swap,
                   bool skip_gate_cloning);
  // For testing.
  void repairSetup(const Pin *end_pin);
  // Rebuffer one net (for testing).
  // resizerPreamble() required.
  void rebufferNet(const Pin *drvr_pin);

private:
  void init();
<<<<<<< HEAD
  bool repairSetup(PathRef &path,
                   Slack path_slack,
                   bool skip_pin_swap,
                   bool skip_gate_cloning);
  //============================================================================
  // All the experimental code not ready for production
  LibertyCell *mapBuffToInv(LibertyCell *buffer);
  LibertyCell *bufferForInverter(const DcalcAnalysisPt *dcalc_ap, LibertyCell *buffer, Pin *pin);
  void swapBufferCell(sta::Instance *inst, LibertyCell *cell);
  bool replaceBuffers(const DcalcAnalysisPt *dcalc_ap, vector<std::tuple<LibertyCell *, Pin *>> &buffer_chain);

  bool generatePairedBufferReport(PathRef *drvr_path, int drvr_index,
                                  PathExpanded *expanded);
=======
  bool repairPath(PathRef &path,
                  Slack path_slack,
                  bool skip_pin_swap,
                  bool skip_gate_cloning);
>>>>>>> 921553ef
  void debugCheckMultipleBuffers(PathRef &path,
                                 PathExpanded *expanded);
  //============================================================================
  void getEquivPortList2(sta::FuncExpr *expr, sta::LibertyPortSet &ports,
                         sta::FuncExpr::Operator &status);
  void getEquivPortList(sta::FuncExpr *expr, sta::LibertyPortSet &ports);
  void equivCellPins(const LibertyCell *cell, sta::LibertyPortSet &ports);
  bool swapPins(PathRef *drvr_path, int drvr_index, PathExpanded *expanded);
  bool upsizeDrvr(PathRef *drvr_path,
                  int drvr_index,
                  PathExpanded *expanded);
  Point computeCloneGateLocation(const Pin *drvr_pin,
                                 const vector<pair<Vertex*, Slack>> &fanout_slacks);
  bool cloneDriver(PathRef* drvr_path, int drvr_index,
                   Slack drvr_slack, PathExpanded *expanded);
  void splitLoads(PathRef *drvr_path,
                  int drvr_index,
                  Slack drvr_slack,
                  PathExpanded *expanded);
  LibertyCell *upsizeCell(LibertyPort *in_port,
                          LibertyPort *drvr_port,
                          float load_cap,
                          float prev_drive,
                          const DcalcAnalysisPt *dcalc_ap);
  int fanout(Vertex *vertex);
  bool hasTopLevelOutputPort(Net *net);

  int rebuffer(const Pin *drvr_pin);
  BufferedNetSeq rebufferBottomUp(const BufferedNetPtr& bnet,
                                  int level);
  int rebufferTopDown(const BufferedNetPtr& choice,
                      Net *net,
                      int level);
  BufferedNetSeq
  addWireAndBuffer(const BufferedNetSeq& Z,
                   const BufferedNetPtr& bnet_wire,
                   int level);
  float bufferInputCapacitance(LibertyCell *buffer_cell,
                               const DcalcAnalysisPt *dcalc_ap);
  Slack slackPenalized(const BufferedNetPtr& bnet);
  Slack slackPenalized(const BufferedNetPtr& bnet,
                       int index);

  void printProgress(int iteration, bool force, bool end) const;

  Logger *logger_;
  dbSta *sta_;
  dbNetwork *db_network_;
  Resizer *resizer_;
  const Corner *corner_;
  LibertyPort *drvr_port_;

  int resize_count_;
  int inserted_buffer_count_;
  int split_load_buffer_count_;
  int rebuffer_net_count_;
  int cloned_gate_count_;  
  int swap_pin_count_;
  // Map to block pins from being swapped more than twice for the
  // same instance. 
  std::unordered_set<const sta::Instance *> swap_pin_inst_set_;
  
  const MinMax *min_;
  const MinMax *max_;

  sta::UnorderedMap<LibertyCell *, sta::LibertyPortSet> equiv_pin_map_;

  static constexpr int decreasing_slack_max_passes_ = 50;
  static constexpr int rebuffer_max_fanout_ = 20;
  static constexpr int split_load_min_fanout_ = 8;
  static constexpr double rebuffer_buffer_penalty_ = .01;
  static constexpr int print_interval_ = 10;
};

} // namespace rsz<|MERGE_RESOLUTION|>--- conflicted
+++ resolved
@@ -96,11 +96,10 @@
 
 private:
   void init();
-<<<<<<< HEAD
-  bool repairSetup(PathRef &path,
-                   Slack path_slack,
-                   bool skip_pin_swap,
-                   bool skip_gate_cloning);
+  bool repairPath(PathRef &path,
+                  Slack path_slack,
+                  bool skip_pin_swap,
+                  bool skip_gate_cloning);  
   //============================================================================
   // All the experimental code not ready for production
   LibertyCell *mapBuffToInv(LibertyCell *buffer);
@@ -110,12 +109,6 @@
 
   bool generatePairedBufferReport(PathRef *drvr_path, int drvr_index,
                                   PathExpanded *expanded);
-=======
-  bool repairPath(PathRef &path,
-                  Slack path_slack,
-                  bool skip_pin_swap,
-                  bool skip_gate_cloning);
->>>>>>> 921553ef
   void debugCheckMultipleBuffers(PathRef &path,
                                  PathExpanded *expanded);
   //============================================================================
