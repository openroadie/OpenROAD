--- conflicted
+++ resolved
@@ -26,11 +26,8 @@
   repair_wire1
   repair_wire2
   repair_wire3
-<<<<<<< HEAD
-=======
   repair_wire4
   repair_wire5
->>>>>>> 160a16c8
   gcd_resize
 }
 # injured reserve
