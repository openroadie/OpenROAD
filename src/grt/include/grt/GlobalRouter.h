/////////////////////////////////////////////////////////////////////////////
//
// BSD 3-Clause License
//
// Copyright (c) 2019, The Regents of the University of California
// All rights reserved.
//
// Redistribution and use in source and binary forms, with or without
// modification, are permitted provided that the following conditions are met:
//
// * Redistributions of source code must retain the above copyright notice, this
//   list of conditions and the following disclaimer.
//
// * Redistributions in binary form must reproduce the above copyright notice,
//   this list of conditions and the following disclaimer in the documentation
//   and/or other materials provided with the distribution.
//
// * Neither the name of the copyright holder nor the names of its
//   contributors may be used to endorse or promote products derived from
//   this software without specific prior written permission.
//
// THIS SOFTWARE IS PROVIDED BY THE COPYRIGHT HOLDERS AND CONTRIBUTORS "AS IS"
// AND ANY EXPRESS OR IMPLIED WARRANTIES, INCLUDING, BUT NOT LIMITED TO, THE
// IMPLIED WARRANTIES OF MERCHANTABILITY AND FITNESS FOR A PARTICULAR PURPOSE
// ARE DISCLAIMED. IN NO EVENT SHALL THE COPYRIGHT HOLDER OR CONTRIBUTORS BE
// LIABLE FOR ANY DIRECT, INDIRECT, INCIDENTAL, SPECIAL, EXEMPLARY, OR
// CONSEQUENTIAL DAMAGES (INCLUDING, BUT NOT LIMITED TO, PROCUREMENT OF
// SUBSTITUTE GOODS OR SERVICES; LOSS OF USE, DATA, OR PROFITS; OR BUSINESS
// INTERRUPTION) HOWEVER CAUSED AND ON ANY THEORY OF LIABILITY, WHETHER IN
// CONTRACT, STRICT LIABILITY, OR TORT (INCLUDING NEGLIGENCE OR OTHERWISE)
// ARISING IN ANY WAY OUT OF THE USE OF THIS SOFTWARE, EVEN IF ADVISED OF THE
// POSSIBILITY OF SUCH DAMAGE.
//
///////////////////////////////////////////////////////////////////////////////

#pragma once

#include <map>
#include <set>
#include <string>
#include <utility>
#include <vector>

#include "GRoute.h"
#include "opendb/db.h"
#include "sta/Liberty.hh"

namespace ord {
class OpenRoad;
}

namespace gui {
class Gui;
}

namespace utl {
class Logger;
}

namespace odb {
class dbDatabase;
class dbTech;
class dbBlock;
class dbDatabase;
class dbTechLayer;
}  // namespace odb

namespace sta {
class dbSta;
class dbNetwork;
}  // namespace sta

namespace grt {

class FastRouteCore;
class AntennaRepair;
class Grid;
class Pin;
class Net;
class Netlist;
class RoutingTracks;
class RoutingLayer;
class SteinerTree;
class RoutePt;
class GrouteRenderer;


struct RegionAdjustment
{
  odb::Rect region;
  int layer;
  float adjustment;

  RegionAdjustment(int min_x, int min_y, int max_x, int max_y, int l, float adjst);
  odb::Rect getRegion() { return region; }
  int getLayer() { return layer; }
  float getAdjustment() { return adjustment; }
};

enum class NetType
{
  Clock,
  Signal,
  Antenna,
  All
};

class RoutePt
{
 public:
  RoutePt() = default;
  RoutePt(int x, int y, int layer);
  int x() { return _x; };
  int y() { return _y; };
  int layer() { return _layer; };

  friend bool operator<(const RoutePt& p1, const RoutePt& p2);

 private:
  int _x;
  int _y;
  int _layer;
};

bool operator<(const RoutePt& p1, const RoutePt& p2);

class GlobalRouter
{
 public:
  GlobalRouter() = default;
  ~GlobalRouter();
  void init(ord::OpenRoad* openroad);
  void init();
  void clear();

  void setAdjustment(const float adjustment);
  void setMinRoutingLayer(const int min_layer);
  void setMaxRoutingLayer(const int max_layer);
  void setMinLayerForClock(const int min_layer);
  void setMaxLayerForClock(const int max_layer);
  void setAlpha(const float alpha);
  float getAlpha() const { return alpha_; }
  unsigned getDbId();
  void addLayerAdjustment(int layer, float reduction_percentage);
  void addRegionAdjustment(int min_x,
                           int min_y,
                           int max_x,
                           int max_y,
                           int layer,
                           float reduction_percentage);
  void addAlphaForNet(char* netName, float alpha);
  void setVerbose(const int v);
  void setOverflowIterations(int iterations);
  void setGridOrigin(long x, long y);
  void setAllowCongestion(bool allow_congestion);
  void setMacroExtension(int macro_extension);
  void printGrid();

  // flow functions
  void writeGuides(const char* file_name);
  std::vector<Net*> startFastRoute(int min_routing_layer, int max_routing_layer, NetType type);
  void estimateRC();
  void run();
  void globalRouteClocksSeparately();
  void globalRoute();
  NetRouteMap& getRoutes() { return routes_; }
  bool haveRoutes() const { return !routes_.empty(); }

  // repair antenna public functions
  void repairAntennas(sta::LibertyPort* diode_port, int iterations);
  void addDirtyNet(odb::dbNet* net);

  double dbuToMicrons(int64_t dbu);

  // route clock nets public functions
  void routeClockNets();

  // functions for random grt
  void setSeed(int seed) { seed_ = seed; }
  void setCapacitiesPerturbationPercentage(float percentage);
  void setPerturbationAmount(int perturbation) { perturbation_amount_ = perturbation; };
  void perturbCapacities();

  // Highlight route in the gui.
  void highlightRoute(const odb::dbNet *net);
  // Report the wire length on each layer.
  void reportLayerWireLengths();

 protected:
  // Net functions
  int getNetCount() const;
  void reserveNets(size_t net_count);
  Net* addNet(odb::dbNet* db_net);
  int getMaxNetDegree();
  friend class AntennaRepair;

 private:
  void makeComponents();
  void deleteComponents();
  void clearObjects();
  void applyAdjustments(int min_routing_layer, int max_routing_layer);
  // main functions
  void initCoreGrid(int max_routing_layer);
  void initRoutingLayers();
<<<<<<< HEAD
  std::vector<std::pair<int, int>> calcLayerPitches(int maxLayer);
  void initRoutingTracks(int maxRoutingLayer);
  void setCapacities(int minRoutingLayer, int maxRoutingLayer);
=======
  std::vector<std::pair<int, int>> calcLayerPitches(int max_layer);
  void initRoutingTracks(int max_routing_layer);
  void setCapacities(int min_routing_layer, int max_routing_layer);
  void setSpacingsAndMinWidths();
>>>>>>> a539cbff
  void initializeNets(std::vector<Net*>& nets);
  void computeGridAdjustments(int min_routing_layer, int max_routing_layer);
  void computeTrackAdjustments(int min_routing_layer, int max_routing_layer);
  void computeUserGlobalAdjustments(int min_routing_layer, int max_routing_layer);
  void computeUserLayerAdjustments(int max_routing_layer);
  void computeRegionAdjustments(const odb::Rect& region,
                                int layer,
                                float reduction_percentage);
  void computeObstructionsAdjustments();
  void computeWirelength();
  std::vector<Pin*> getAllPorts();
  int computeTrackConsumption(const Net* net, std::vector<int>& edge_costs_per_layer);

  // aux functions
  void findPins(Net* net);
  void findPins(Net* net, std::vector<RoutePt>& pins_on_grid, int& root_idx);
  RoutingLayer getRoutingLayerByIndex(int index);
  RoutingTracks getRoutingTracksByIndex(int layer);
  void addGuidesForLocalNets(odb::dbNet* db_net, GRoute& route,
                             int min_routing_layer, int max_routing_layer);
  void addGuidesForPinAccess(odb::dbNet* db_net, GRoute& route);
  void addRemainingGuides(NetRouteMap& routes, std::vector<Net*>& nets,
                          int min_routing_layer, int max_routing_layer);
  void connectPadPins(NetRouteMap& routes);
  void mergeBox(std::vector<odb::Rect>& guide_box);
  odb::Rect globalRoutingToBox(const GSegment& route);
  bool segmentsConnect(const GSegment& seg0,
                       const GSegment& seg1,
                       GSegment& new_seg,
                       const std::map<RoutePt, int>& segs_at_point);
  void mergeSegments(const std::vector<Pin>& pins, GRoute& route);
  bool pinOverlapsWithSingleTrack(const Pin& pin, odb::Point& track_position);
  GSegment createFakePin(Pin pin, odb::Point& pin_position, RoutingLayer layer);
  odb::Point findFakePinPosition(Pin& pin, odb::dbNet* db_net);
  void initAdjustments();
  odb::Point getRectMiddle(const odb::Rect& rect);
  NetRouteMap findRouting(std::vector<Net*>& nets, int min_routing_layer, int max_routing_layer);
  void print(GRoute& route);
  void reportLayerSettings(int min_routing_layer, int max_routing_layer);
  void reportResources();
  void reportCongestion();

  // check functions
  void checkPinPlacement();

  // antenna functions
  void addLocalConnections(NetRouteMap& routes);
  void mergeResults(NetRouteMap& routes);
  Capacities saveCapacities(int previous_min_layer, int previous_max_layer);
  void restoreCapacities(Capacities capacities, int previous_min_layer, int previous_max_layer);
  int getEdgeResource(int x1, int y1, int x2, int y2,
                      odb::dbTechLayer* tech_layer, odb::dbGCellGrid* gcell_grid);
  void removeDirtyNetsRouting();
  void updateDirtyNets();

  // db functions
  void initGrid(int max_layer);
  void initRoutingLayers(std::vector<RoutingLayer>& routing_layers);
  void initRoutingTracks(std::vector<RoutingTracks>& routing_tracks,
                         int max_layer);
  void computeCapacities(int max_layer);
  void computeSpacingsAndMinWidth(int max_layer);
  void initNetlist();
  void addNets(std::set<odb::dbNet*, cmpById>& db_nets);
  Net* getNet(odb::dbNet* db_net);
  void getNetsByType(NetType type, std::vector<Net*>& nets);
  void initObstructions();
  void findLayerExtensions(std::vector<int>& layer_extensions);
  int findObstructions(odb::Rect& die_area);
  int findInstancesObstructions(odb::Rect& die_area,
                              const std::vector<int>& layer_extensions);
  void findNetsObstructions(odb::Rect& die_area);
  int computeMaxRoutingLayer();
  std::map<int, odb::dbTechVia*> getDefaultVias(int max_routing_layer);
  void makeItermPins(Net* net, odb::dbNet* db_net, const odb::Rect& die_area);
  void makeBtermPins(Net* net, odb::dbNet* db_net, const odb::Rect& die_area);
  void initClockNets();
  bool isClkTerm(odb::dbITerm* iterm, sta::dbNetwork* network);
  bool clockHasLeafITerm(odb::dbNet* db_net);
  void setSelectedMetal(int metal) { selected_metal_ = metal; }

  ord::OpenRoad* openroad_;
  utl::Logger *logger_;
  gui::Gui *gui_;
  // Objects variables
  FastRouteCore* fastroute_;
  odb::Point* grid_origin_;
  GrouteRenderer *groute_renderer_;
  NetRouteMap routes_;

  std::vector<Net>* nets_;
  std::map<odb::dbNet*, Net*> db_net_map_;
  Grid* grid_;
  std::vector<RoutingLayer>* routing_layers_;
  std::vector<RoutingTracks>* routing_tracks_;

  // Flow variables
  float adjustment_;
  int min_routing_layer_;
  int max_routing_layer_;
  int selected_metal_ = 3;
  const int gcells_offset_ = 2;
  int overflow_iterations_;
  bool allow_congestion_;
  std::vector<int> vertical_capacities_;
  std::vector<int> horizontal_capacities_;
  int macro_extension_;

  // Layer adjustment variables
  std::vector<float> adjustments_;

  // Region adjustment variables
  std::vector<RegionAdjustment> region_adjustments_;

  float alpha_;
  int verbose_;
  std::map<std::string, float> net_alpha_map_;
  int min_layer_for_clock_ = -1;
  int max_layer_for_clock_ = -2;

  // variables for random grt
  int seed_;
  float caps_perturbation_percentage_;
  int perturbation_amount_;

  // Variables for PADs obstructions handling
  std::map<odb::dbNet*, std::vector<GSegment>> pad_pins_connections_;

  // db variables
  sta::dbSta* sta_;
  odb::dbDatabase* db_;
  odb::dbBlock* block_;

  std::set<odb::dbNet*> dirty_nets_;
};

std::string getITermName(odb::dbITerm* iterm);

}  // namespace grt<|MERGE_RESOLUTION|>--- conflicted
+++ resolved
@@ -202,16 +202,9 @@
   // main functions
   void initCoreGrid(int max_routing_layer);
   void initRoutingLayers();
-<<<<<<< HEAD
-  std::vector<std::pair<int, int>> calcLayerPitches(int maxLayer);
-  void initRoutingTracks(int maxRoutingLayer);
-  void setCapacities(int minRoutingLayer, int maxRoutingLayer);
-=======
   std::vector<std::pair<int, int>> calcLayerPitches(int max_layer);
   void initRoutingTracks(int max_routing_layer);
   void setCapacities(int min_routing_layer, int max_routing_layer);
-  void setSpacingsAndMinWidths();
->>>>>>> a539cbff
   void initializeNets(std::vector<Net*>& nets);
   void computeGridAdjustments(int min_routing_layer, int max_routing_layer);
   void computeTrackAdjustments(int min_routing_layer, int max_routing_layer);
