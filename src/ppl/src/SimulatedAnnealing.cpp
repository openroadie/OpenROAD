/////////////////////////////////////////////////////////////////////////////
//
// BSD 3-Clause License
//
// Copyright (c) 2023, The Regents of the University of California
// All rights reserved.
//
// Redistribution and use in source and binary forms, with or without
// modification, are permitted provided that the following conditions are met:
//
// * Redistributions of source code must retain the above copyright notice, this
//   list of conditions and the following disclaimer.
//
// * Redistributions in binary form must reproduce the above copyright notice,
//   this list of conditions and the following disclaimer in the documentation
//   and/or other materials provided with the distribution.
//
// * Neither the name of the copyright holder nor the names of its
//   contributors may be used to endorse or promote products derived from
//   this software without specific prior written permission.
//
// THIS SOFTWARE IS PROVIDED BY THE COPYRIGHT HOLDERS AND CONTRIBUTORS "AS IS"
// AND ANY EXPRESS OR IMPLIED WARRANTIES, INCLUDING, BUT NOT LIMITED TO, THE
// IMPLIED WARRANTIES OF MERCHANTABILITY AND FITNESS FOR A PARTICULAR PURPOSE
// ARE DISCLAIMED. IN NO EVENT SHALL THE COPYRIGHT HOLDER OR CONTRIBUTORS BE
// LIABLE FOR ANY DIRECT, INDIRECT, INCIDENTAL, SPECIAL, EXEMPLARY, OR
// CONSEQUENTIAL DAMAGES (INCLUDING, BUT NOT LIMITED TO, PROCUREMENT OF
// SUBSTITUTE GOODS OR SERVICES; LOSS OF USE, DATA, OR PROFITS; OR BUSINESS
// INTERRUPTION) HOWEVER CAUSED AND ON ANY THEORY OF LIABILITY, WHETHER IN
// CONTRACT, STRICT LIABILITY, OR TORT (INCLUDING NEGLIGENCE OR OTHERWISE)
// ARISING IN ANY WAY OUT OF THE USE OF THIS SOFTWARE, EVEN IF ADVISED OF THE
// POSSIBILITY OF SUCH DAMAGE.
//
///////////////////////////////////////////////////////////////////////////////

#include "SimulatedAnnealing.h"

#include "utl/Logger.h"
#include "utl/algorithms.h"

namespace ppl {

SimulatedAnnealing::SimulatedAnnealing(Netlist* netlist,
                                       std::vector<Slot>& slots,
                                       Logger* logger,
                                       odb::dbDatabase* db)
    : netlist_(netlist),
      slots_(slots),
      pin_groups_(netlist->getIOGroups()),
      logger_(logger),
      db_(db)
{
  num_slots_ = slots.size();
  num_pins_ = netlist->numIOPins();
  num_groups_ = pin_groups_.size();
  perturb_per_iter_ = static_cast<int>(num_pins_ * 0.8);
  int pins_in_groups = 0;
  for (const auto& group : pin_groups_) {
    pins_in_groups += group.pin_indices.size();
  }
  lone_pins_ = num_pins_ - pins_in_groups;
}

void SimulatedAnnealing::run(float init_temperature,
                             int max_iterations,
                             int perturb_per_iter,
                             float alpha)
{
  init(init_temperature, max_iterations, perturb_per_iter, alpha);
  randomAssignment();
  int64 pre_cost = 0;
  pre_cost = getAssignmentCost();
  float temperature = init_temperature_;

  std::vector<int> prev_slots;
  std::vector<int> new_slots;
  std::vector<int> pins;
  std::uniform_real_distribution<float> distribution;
  for (int iter = 0; iter < max_iterations_; iter++) {
    for (int perturb = 0; perturb < perturb_per_iter_; perturb++) {
      int prev_cost;
      perturbAssignment(prev_slots, new_slots, pins, prev_cost);

      const int64 cost = pre_cost + getDeltaCost(prev_cost, pins);
      const int delta_cost = cost - pre_cost;
      debugPrint(logger_,
                 utl::PPL,
                 "annealing",
                 1,
                 "iteration: {}; temperature: {}; assignment cost: {}um; delta "
                 "cost: {}um",
                 iter,
                 temperature,
                 dbuToMicrons(cost),
                 dbuToMicrons(delta_cost));

      const float rand_float = distribution(generator_);
      const float accept_prob = std::exp((-1) * delta_cost / temperature);
      if (delta_cost <= 0 || accept_prob > rand_float) {
        // accept new solution, update cost and slots
        pre_cost = cost;
        if (!prev_slots.empty() && !new_slots.empty()) {
          for (int i = 0; i < prev_slots.size(); i++) {
            int prev_slot = prev_slots[i];
            int new_slot = new_slots[i];
            slots_[prev_slot].used = false;
            slots_[new_slot].used = true;
          }
        }
      } else {
        restorePreviousAssignment(prev_slots, pins);
      }
      prev_slots.clear();
      new_slots.clear();
      pins.clear();
    }

    temperature *= alpha_;
  }
}

void SimulatedAnnealing::getAssignment(std::vector<IOPin>& assignment)
{
  for (int i = 0; i < pin_assignment_.size(); i++) {
    IOPin& io_pin = netlist_->getIoPin(i);
    Slot& slot = slots_[pin_assignment_[i]];

    io_pin.setPos(slot.pos);
    io_pin.setLayer(slot.layer);
    io_pin.setPlaced();
    assignment.push_back(io_pin);
    slot.used = true;
  }
}

void SimulatedAnnealing::init(float init_temperature,
                              int max_iterations,
                              int perturb_per_iter,
                              float alpha)
{
  init_temperature_
      = init_temperature != 0 ? init_temperature : init_temperature_;
  max_iterations_ = max_iterations != 0 ? max_iterations : max_iterations_;
  perturb_per_iter_
      = perturb_per_iter != 0 ? perturb_per_iter : perturb_per_iter_;
  alpha_ = alpha != 0 ? alpha : alpha_;

  pin_assignment_.resize(num_pins_);
  slot_indices_.resize(num_slots_);
  std::iota(slot_indices_.begin(), slot_indices_.end(), 0);

  generator_.seed(seed_);
}

void SimulatedAnnealing::randomAssignment()
{
  std::mt19937 g;
  g.seed(seed_);

  std::vector<int> slot_indices = slot_indices_;
  utl::shuffle(slot_indices.begin(), slot_indices.end(), g);

  std::set<int> placed_pins;
  int slot_idx = randomAssignmentForGroups(placed_pins, slot_indices);

  for (int i = 0; i < pin_assignment_.size(); i++) {
    if (placed_pins.find(i) != placed_pins.end()) {
      continue;
    }

    int slot = slot_indices[slot_idx];
    while (slots_[slot].used) {
      slot_idx++;
      slot = slot_indices[slot_idx];
    }
    pin_assignment_[i] = slot;
    slots_[slot].used = true;
    slot_idx++;
  }
}

int SimulatedAnnealing::randomAssignmentForGroups(
    std::set<int>& placed_pins,
    const std::vector<int>& slot_indices)
{
  int slot_idx = 0;
  for (const auto& group : pin_groups_) {    
    while (!isFreeForGroup(slot_indices[slot_idx], group.pin_indices.size())) {
      slot_idx++;
    }

    const auto pin_list = group.pin_indices;
    int group_slot = slot_indices[slot_idx];
    for (const auto& pin_idx : pin_list) {
      pin_assignment_[pin_idx] = group_slot;
      slots_[group_slot].used = true;
      group_slot++;
      placed_pins.insert(pin_idx);
    }
  }

  return slot_idx;
}

int64 SimulatedAnnealing::getAssignmentCost()
{
  int64 cost = 0;

  for (int i = 0; i < pin_assignment_.size(); i++) {
    cost += getPinCost(i);
  }

  return cost;
}

int SimulatedAnnealing::getDeltaCost(const int prev_cost,
                                     const std::vector<int>& pins)
{
  int new_cost = 0;
  for (int pin_idx : pins) {
    new_cost += getPinCost(pin_idx);
  }

  return new_cost - prev_cost;
}

int SimulatedAnnealing::getPinCost(int pin_idx)
{
  int slot_idx = pin_assignment_[pin_idx];
  const odb::Point& position = slots_[slot_idx].pos;
  return netlist_->computeIONetHPWL(pin_idx, position);
}

int64 SimulatedAnnealing::getGroupCost(int group_idx)
{
  int64 cost = 0;
  for (int pin_idx : pin_groups_[group_idx].pin_indices) {
    int slot_idx = pin_assignment_[pin_idx];
    const odb::Point& position = slots_[slot_idx].pos;
    cost += netlist_->computeIONetHPWL(pin_idx, position);
  }

  return cost;
}

void SimulatedAnnealing::perturbAssignment(std::vector<int>& prev_slots,
                                           std::vector<int>& new_slots,
                                           std::vector<int>& pins,
                                           int& prev_cost)
{
  std::uniform_real_distribution<float> distribution;
  const float move = distribution(generator_);

  // to perform pin swapping, at least two pins that are not inside a group are
  // necessary
  if (move < swap_pins_ && lone_pins_ > 1) {
    prev_cost = swapPins(pins);
  } else {
    if (!pin_groups_.empty()) {
      const float pin_or_group = distribution(generator_);
      if (pin_or_group <= move_groups_) {
        prev_cost = moveGroupToFreeSlots(prev_slots, new_slots, pins);
        // move single pin when moving a group is not possible
        if (prev_cost == move_fail_) {
          prev_cost = movePinToFreeSlot(prev_slots, new_slots, pins);
        }
      } else {
        prev_cost = movePinToFreeSlot(prev_slots, new_slots, pins);
      }
    } else {
      prev_cost = movePinToFreeSlot(prev_slots, new_slots, pins);
    }
  }
}

int SimulatedAnnealing::swapPins(std::vector<int>& pins)
{
  std::uniform_int_distribution<int> distribution(0, num_pins_ - 1);
  int pin1 = distribution(generator_);
  int pin2 = distribution(generator_);
  while (pin1 == pin2) {
    pin2 = distribution(generator_);
  }

  while (netlist_->getIoPin(pin1).isInGroup()) {
    pin1 = distribution(generator_);
  }

  while (netlist_->getIoPin(pin2).isInGroup()) {
    pin2 = distribution(generator_);
  }

  pins.push_back(pin1);
  pins.push_back(pin2);

  int prev_cost = getPinCost(pin1) + getPinCost(pin2);

  std::swap(pin_assignment_[pin1], pin_assignment_[pin2]);

  return prev_cost;
}

int SimulatedAnnealing::movePinToFreeSlot(std::vector<int>& prev_slots,
                                          std::vector<int>& new_slots,
                                          std::vector<int>& pins)
{
  std::uniform_int_distribution<int> distribution(0, num_pins_ - 1);
  int pin = distribution(generator_);
  while (netlist_->getIoPin(pin).isInGroup()) {
    pin = distribution(generator_);
  }
  pins.push_back(pin);

  int prev_slot = pin_assignment_[pin];
  prev_slots.push_back(prev_slot);

  int prev_cost = getPinCost(pin);

  bool free_slot = false;
  int new_slot;
  distribution = std::uniform_int_distribution<int>(0, num_slots_ - 1);
  while (!free_slot) {
    new_slot = distribution(generator_);
    free_slot = slots_[new_slot].isAvailable() && new_slot != prev_slot;
  }
  new_slots.push_back(new_slot);

  pin_assignment_[pin] = new_slot;

  return prev_cost;
}

int SimulatedAnnealing::moveGroupToFreeSlots(std::vector<int>& prev_slots,
                                             std::vector<int>& new_slots,
                                             std::vector<int>& pins)
{
  std::uniform_int_distribution<int> distribution(0, num_groups_ - 1);
  int group_idx = distribution(generator_);
  const PinGroupByIndex& group = pin_groups_[group_idx];

  int prev_cost = getGroupCost(group_idx);
  for (int pin_idx : group.pin_indices) {
    prev_slots.push_back(pin_assignment_[pin_idx]);
  }
  pins = group.pin_indices;

<<<<<<< HEAD
  distribution = std::uniform_int_distribution<int>(0, num_slots_ - 1);
  int new_slot = distribution(generator_);
  while (!isFreeForGroup(new_slot, pins.size())) {  
    new_slot = distribution(generator_);
=======
  bool free_slot = false;
  bool same_edge_slot = false;
  int new_slot;
  // add max number of iterations to find available slots for group to avoid
  // infinite loop in cases where there are not available contiguous slots
  int iter = 0;
  int max_iters = num_slots_ * 10;
  while ((!free_slot || !same_edge_slot) && iter < max_iters) {
    new_slot = (int) (std::floor(distribution_(generator_) * num_slots_));
    if ((new_slot + pins.size() >= num_slots_ - 1)) {
      continue;
    }

    int slot = new_slot;
    const Edge& edge = slots_[slot].edge;
    for (int i = 0; i < group.pin_indices.size(); i++) {
      free_slot = slots_[slot].isAvailable();
      same_edge_slot = slots_[slot].edge == edge;
      if (!free_slot || !same_edge_slot) {
        break;
      }

      slot++;
    }
    iter++;
>>>>>>> 220da9d9
  }

  if (free_slot && same_edge_slot) {
    for (int pin_idx : group.pin_indices) {
      pin_assignment_[pin_idx] = new_slot;
      new_slots.push_back(new_slot);
      new_slot++;
    }
  } else {
    prev_slots.clear();
    new_slots.clear();
    pins.clear();
    return move_fail_;
  }

  return prev_cost;
}

void SimulatedAnnealing::restorePreviousAssignment(
    const std::vector<int>& prev_slots,
    const std::vector<int>& pins)
{
  if (!prev_slots.empty()) {
    // restore single pin to previous slot
    int cnt = 0;
    for (int pin : pins) {
      pin_assignment_[pin] = prev_slots[cnt];
      cnt++;
    }
  } else if (pins.size() == 2) {
    // undo pin swapping
    int pin1 = pins[0];
    int pin2 = pins[1];
    std::swap(pin_assignment_[pin1], pin_assignment_[pin2]);
  }
}

double SimulatedAnnealing::dbuToMicrons(int64_t dbu)
{
  return (double) dbu / (db_->getChip()->getBlock()->getDbUnitsPerMicron());
}

bool SimulatedAnnealing::isFreeForGroup(int slot_idx, int group_size)
{
  bool free_slot = false;
  while (!free_slot) {
    if ((slot_idx + group_size >= num_slots_ - 1)) {
      break;
    }

    int slot = slot_idx;
    for (int i = 0; i < group_size; i++) {
      free_slot = slots_[slot].isAvailable();
      if (!free_slot) {
        break;
      }

      slot++;
    }
  }

  return free_slot;
}

}  // namespace ppl<|MERGE_RESOLUTION|>--- conflicted
+++ resolved
@@ -344,12 +344,6 @@
   }
   pins = group.pin_indices;
 
-<<<<<<< HEAD
-  distribution = std::uniform_int_distribution<int>(0, num_slots_ - 1);
-  int new_slot = distribution(generator_);
-  while (!isFreeForGroup(new_slot, pins.size())) {  
-    new_slot = distribution(generator_);
-=======
   bool free_slot = false;
   bool same_edge_slot = false;
   int new_slot;
@@ -357,8 +351,9 @@
   // infinite loop in cases where there are not available contiguous slots
   int iter = 0;
   int max_iters = num_slots_ * 10;
+  distribution = std::uniform_int_distribution<int>(0, num_slots_ - 1);
   while ((!free_slot || !same_edge_slot) && iter < max_iters) {
-    new_slot = (int) (std::floor(distribution_(generator_) * num_slots_));
+    new_slot = distribution(generator_);
     if ((new_slot + pins.size() >= num_slots_ - 1)) {
       continue;
     }
@@ -375,7 +370,6 @@
       slot++;
     }
     iter++;
->>>>>>> 220da9d9
   }
 
   if (free_slot && same_edge_slot) {
