/////////////////////////////////////////////////////////////////////////////
// Original authors: SangGi Do(sanggido@unist.ac.kr), Mingyu Woo(mwoo@eng.ucsd.edu)
//          (respective Ph.D. advisors: Seokhyeong Kang, Andrew B. Kahng)
// Rewrite by James Cherry, Parallax Software, Inc.

// BSD 3-Clause License
//
// Copyright (c) 2019, James Cherry, Parallax Software, Inc.
// Copyright (c) 2018, SangGi Do and Mingyu Woo
// All rights reserved.
//
// Redistribution and use in source and binary forms, with or without
// modification, are permitted provided that the following conditions are met:
//
// * Redistributions of source code must retain the above copyright notice, this
//   list of conditions and the following disclaimer.
//
// * Redistributions in binary form must reproduce the above copyright notice,
//   this list of conditions and the following disclaimer in the documentation
//   and/or other materials provided with the distribution.
//
// * Neither the name of the copyright holder nor the names of its
//   contributors may be used to endorse or promote products derived from
//   this software without specific prior written permission.
//
// THIS SOFTWARE IS PROVIDED BY THE COPYRIGHT HOLDERS AND CONTRIBUTORS "AS IS"
// AND ANY EXPRESS OR IMPLIED WARRANTIES, INCLUDING, BUT NOT LIMITED TO, THE
// IMPLIED WARRANTIES OF MERCHANTABILITY AND FITNESS FOR A PARTICULAR PURPOSE
// ARE DISCLAIMED. IN NO EVENT SHALL THE COPYRIGHT HOLDER OR CONTRIBUTORS BE
// LIABLE FOR ANY DIRECT, INDIRECT, INCIDENTAL, SPECIAL, EXEMPLARY, OR
// CONSEQUENTIAL DAMAGES (INCLUDING, BUT NOT LIMITED TO, PROCUREMENT OF
// SUBSTITUTE GOODS OR SERVICES; LOSS OF USE, DATA, OR PROFITS; OR BUSINESS
// INTERRUPTION) HOWEVER CAUSED AND ON ANY THEORY OF LIABILITY, WHETHER IN
// CONTRACT, STRICT LIABILITY, OR TORT (INCLUDING NEGLIGENCE OR OTHERWISE)
// ARISING IN ANY WAY OUT OF THE USE OF THIS SOFTWARE, EVEN IF ADVISED OF THE
// POSSIBILITY OF SUCH DAMAGE.
///////////////////////////////////////////////////////////////////////////////

// CORE and varients except SPACER
// CORE-SP = CORE, CORE FEEDTHRU, CORE TIEHIGH, CORE TIELOW, CORE ANTENNACELL, CORE WELLTAP

// COVER *, RING, PAD * - ignored
// CORE-SP to CORE-SP - padded footprints must not overlap
// CORE-SP to BLOCK * - no overlap (padding ignored)
// CORE-SP to ENDCAP *, CORE SPACER - no overlap (padding ignored)
// BLOCK * to BLOCK * - no checking
// The rules above apply to both FIXED or PLACED instances

#include <iostream>
#include <limits>
#include <iomanip>
#include <cmath>
#include "openroad/Error.hh"
#include "opendp/Opendp.h"

namespace opendp {

using std::cout;
using std::endl;
using std::max;
using std::min;
using std::ofstream;
using std::to_string;
using std::vector;

<<<<<<< HEAD
using odb::adsRect;
using odb::dbPlacementStatus;
=======
using odb::Rect;
>>>>>>> af10329b

using ord::warn;

bool Opendp::checkPlacement(bool verbose) {
  if (cells_.empty())
    importDb();

  vector<Cell*> placed_failures;
  vector<Cell*> in_core_failures;
  vector<Cell*> overlap_failures;
  vector<Cell*> row_failures;
  vector<Cell*> site_failures;
  vector<Cell*> power_line_failures;

  Grid *grid = makeGrid();
  for(Cell& cell : cells_) {
    if(isStdCell(&cell)) {
      // Row check
      if (cell.y_ % row_height_ != 0)
	row_failures.push_back(&cell);
      // Site check
      if(cell.x_ % site_width_ != 0)
	site_failures.push_back(&cell);
      if(checkPowerLine(cell)) {
	checkPowerLine(cell);
	power_line_failures.push_back(&cell);
      }
    }
    // Placed check
    if(!isPlaced(&cell))
      placed_failures.push_back(&cell);
    if(checkInCore(cell))
      in_core_failures.push_back(&cell);
    if(checkOverlap(cell, grid))
      overlap_failures.push_back(&cell);
  }

  reportFailures(placed_failures, "Placed", verbose);
  reportFailures(in_core_failures, "Placed in core", verbose);
  reportOverlapFailures(overlap_failures,
			"Overlap check failed.", verbose, grid);
  reportFailures(row_failures, "Row", verbose);
  reportFailures(site_failures, "Site", verbose);
  reportFailures(power_line_failures, "Power line", verbose);

  deleteGrid(grid);

  return power_line_failures.size()
    || placed_failures.size()
    || in_core_failures.size()
    || overlap_failures.size()
    || row_failures.size()
    || site_failures.size();
}

void Opendp::reportFailures(vector<Cell*> failures,
			    const char *msg,
			    bool verbose) {
  if (failures.size()) {
    warn("%s check failed (%d).", msg, failures.size());
    if (verbose) {
      for(Cell *cell : failures) {
	printf(" %s\n", cell->name());
      }
    }
  }
}

bool Opendp::isPlaced(Cell *cell) {
  switch (cell->db_inst_->getPlacementStatus()) {
  case dbPlacementStatus::PLACED:
  case dbPlacementStatus::FIRM:
  case dbPlacementStatus::LOCKED:
  case dbPlacementStatus::COVER:
    return true;
  case dbPlacementStatus::NONE:
  case dbPlacementStatus::UNPLACED:
  case dbPlacementStatus::SUGGESTED:
    return false;
  }
}

void Opendp::reportOverlapFailures(vector<Cell*> failures,
				   const char *msg,
				   bool verbose,
				   Grid *grid) {
  if (failures.size()) {
    warn("%s check failed (%d).", msg, failures.size());
    if (verbose) {
      for(Cell *cell : failures) {
	Cell *overlap = checkOverlap(*cell, grid);
	printf(" %s%s overlaps %s%s\n",
	       cell->name(),
	       isPadded(cell) ? " padded" : "",
	       overlap->name(),
	       isPadded(overlap) ? " padded" : "");
      }
    }
  }
}

bool Opendp::checkPowerLine(Cell &cell) {
  int height = gridHeight(&cell);
  dbOrientType orient = cell.db_inst_->getOrient();
  int grid_y = gridY(&cell);
  Power top_power = topPower(&cell);
  return !(height == 1 || height == 3)
    // Everything below here is probably wrong but never exercised.
    && ((height % 2 == 0
	 // Even height
	 && top_power == rowTopPower(grid_y))
	|| (height % 2 == 1
	    // Odd height
	    && ((top_power == rowTopPower(grid_y)
		 && orient != dbOrientType::R0)
		|| (top_power != rowTopPower(grid_y)
		    && orient != dbOrientType::MX))));
}

bool Opendp::checkInCore(Cell &cell) {
  return gridPaddedX(&cell) < 0
    || gridY(&cell) < 0
    || gridPaddedEndX(&cell) > row_site_count_
    || gridEndY(&cell) > row_count_;
}


Cell *Opendp::checkOverlap(Cell &cell,
			   Grid *grid) {
  int grid_x = gridPaddedX(&cell);
  int x_ur = gridPaddedEndX(&cell);
  int grid_y = gridY(&cell);
  int y_ur = gridEndY(&cell);
  grid_x = max(0, grid_x);
  grid_y = max(0, grid_y);
  x_ur = min(x_ur, row_site_count_);
  y_ur = min(y_ur, row_count_);
  
  for(int j = grid_y; j < y_ur; j++) {
    for(int k = grid_x; k < x_ur; k++) {
      Pixel &pixel = grid[j][k];
      if(pixel.cell) {
	// BLOCK/BLOCK overlaps allowed
	if (!(isBlock(&cell)
	      && isBlock(pixel.cell)))
	  return pixel.cell;
      }
      else {
	pixel.cell = &cell;
      }
    }
  }
  return nullptr;
}

}  // namespace opendp<|MERGE_RESOLUTION|>--- conflicted
+++ resolved
@@ -63,12 +63,8 @@
 using std::to_string;
 using std::vector;
 
-<<<<<<< HEAD
-using odb::adsRect;
+using odb::Rect;
 using odb::dbPlacementStatus;
-=======
-using odb::Rect;
->>>>>>> af10329b
 
 using ord::warn;
 
