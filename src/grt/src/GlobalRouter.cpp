/////////////////////////////////////////////////////////////////////////////
//
// BSD 3-Clause License
//
// Copyright (c) 2019, University of California, San Diego.
// All rights reserved.
//
// Redistribution and use in source and binary forms, with or without
// modification, are permitted provided that the following conditions are met:
//
// * Redistributions of source code must retain the above copyright notice, this
//   list of conditions and the following disclaimer.
//
// * Redistributions in binary form must reproduce the above copyright notice,
//   this list of conditions and the following disclaimer in the documentation
//   and/or other materials provided with the distribution.
//
// * Neither the name of the copyright holder nor the names of its
//   contributors may be used to endorse or promote products derived from
//   this software without specific prior written permission.
//
// THIS SOFTWARE IS PROVIDED BY THE COPYRIGHT HOLDERS AND CONTRIBUTORS "AS IS"
// AND ANY EXPRESS OR IMPLIED WARRANTIES, INCLUDING, BUT NOT LIMITED TO, THE
// IMPLIED WARRANTIES OF MERCHANTABILITY AND FITNESS FOR A PARTICULAR PURPOSE
// ARE DISCLAIMED. IN NO EVENT SHALL THE COPYRIGHT HOLDER OR CONTRIBUTORS BE
// LIABLE FOR ANY DIRECT, INDIRECT, INCIDENTAL, SPECIAL, EXEMPLARY, OR
// CONSEQUENTIAL DAMAGES (INCLUDING, BUT NOT LIMITED TO, PROCUREMENT OF
// SUBSTITUTE GOODS OR SERVICES; LOSS OF USE, DATA, OR PROFITS; OR BUSINESS
// INTERRUPTION) HOWEVER CAUSED AND ON ANY THEORY OF LIABILITY, WHETHER IN
// CONTRACT, STRICT LIABILITY, OR TORT (INCLUDING NEGLIGENCE OR OTHERWISE)
// ARISING IN ANY WAY OUT OF THE USE OF THIS SOFTWARE, EVEN IF ADVISED OF THE
// POSSIBILITY OF SUCH DAMAGE.
//
///////////////////////////////////////////////////////////////////////////////

#include "grt/GlobalRouter.h"
#include "grt/GRoute.h"

#include <algorithm>
#include <cmath>
#include <cstring>
#include <fstream>
#include <iostream>
#include <istream>
#include <set>
#include <string>
#include <utility>
#include <vector>

#include "AntennaRepair.h"
#include "FastRoute.h"
#include "Grid.h"
#include "MakeWireParasitics.h"
#include "RoutingLayer.h"
#include "RoutingTracks.h"
#include "db_sta/dbNetwork.hh"
#include "db_sta/dbSta.hh"
#include "opendb/db.h"
#include "opendb/dbShape.h"
#include "opendb/wOrder.h"
#include "utl/Logger.h"
#include "ord/OpenRoad.hh"
#include "gui/gui.h"
#include "sta/Clock.hh"
#include "sta/Parasitics.hh"
#include "sta/Set.hh"

namespace grt {

using utl::GRT;

void GlobalRouter::init(ord::OpenRoad* openroad)
{
  _openroad = openroad;
  _logger = openroad->getLogger();
  // Broken gui api missing openroad accessor.
  _gui = gui::Gui::get();
  init();
}

void GlobalRouter::init()
{
  makeComponents();
  // Initialize variables
  _adjustment = 0.0;
  _minRoutingLayer = 1;
  _maxRoutingLayer = -1;
  _overflowIterations = 50;
  _pdRevForHighFanout = -1;
  _allowOverflow = false;
  _macroExtension = 0;
  _verbose = 0;

  // Clock net routing variables
  _pdRev = 0;
  _alpha = 0.3;
}

void GlobalRouter::makeComponents()
{
  // Allocate memory for objects
  _allRoutingTracks = new std::vector<RoutingTracks>;
  _db = _openroad->getDb();
  _fastRoute = new FastRouteCore(_db, _logger);
  _grid = new Grid;
  _gridOrigin = new odb::Point(0, 0);
  _nets = new std::vector<Net>;
  _sta = _openroad->getSta();
  _routingLayers = new std::vector<RoutingLayer>;
}

void GlobalRouter::deleteComponents()
{
  delete _allRoutingTracks;
  delete _fastRoute;
  delete _grid;
  delete _gridOrigin;
  delete _nets;
  delete _routingLayers;
}

void GlobalRouter::clear()
{
  _routes.clear();
  _nets->clear();
  clearObjects();
}

void GlobalRouter::clearObjects()
{
  _grid->clear();
  _fastRoute->clear();
  _allRoutingTracks->clear();
  _routingLayers->clear();
  _vCapacities.clear();
  _hCapacities.clear();
}

GlobalRouter::~GlobalRouter()
{
  deleteComponents();
}

std::vector<Net*> GlobalRouter::startFastRoute(int minRoutingLayer, int maxRoutingLayer, NetType type)
{
  initAdjustments();

  if (maxRoutingLayer < _selectedMetal) {
    setSelectedMetal(maxRoutingLayer);
  }

  if (_pdRevForHighFanout != -1) {
    _fastRoute->setAlpha(_alpha);
  }

  _fastRoute->setVerbose(_verbose);
  _fastRoute->setOverflowIterations(_overflowIterations);
  _fastRoute->setPDRevForHighFanout(_pdRevForHighFanout);
  _fastRoute->setAllowOverflow(_allowOverflow);

<<<<<<< HEAD
  odb::dbTech* tech = _db->getTech();
  _block = _db->getChip()->getBlock();
  odb::dbTechLayer* minLayer = tech->findRoutingLayer(minRoutingLayer);
  odb::dbTechLayer* maxLayer = tech->findRoutingLayer(maxRoutingLayer);
  _logger->report("Min routing layer: {}", minLayer->getName());
  _logger->report("Max routing layer: {}", maxLayer->getName());
  _logger->report("Global adjustment: {}%", int(_adjustment * 100));
  _logger->report("Grid origin: ({}, {})", _gridOrigin->x(), _gridOrigin->y());
=======
  reportLayerSettings(minRoutingLayer, maxRoutingLayer);
>>>>>>> 42fadf83

  initRoutingLayers();
  initRoutingTracks(maxRoutingLayer);
  initCoreGrid(maxRoutingLayer);
  setCapacities(minRoutingLayer, maxRoutingLayer);
  setSpacingsAndMinWidths();
  initNetlist();

  std::vector<Net*> nets;
  getNetsByType(type, nets);
  initializeNets(nets);
  applyAdjustments(minRoutingLayer, maxRoutingLayer);

  return nets;
}

void GlobalRouter::applyAdjustments(int minRoutingLayer, int maxRoutingLayer)
{
  computeGridAdjustments(minRoutingLayer, maxRoutingLayer);
  computeTrackAdjustments(minRoutingLayer, maxRoutingLayer);
  computeObstructionsAdjustments();
  computeUserGlobalAdjustments(minRoutingLayer, maxRoutingLayer);
  computeUserLayerAdjustments(maxRoutingLayer);

  odb::dbTech* tech = _db->getTech();
  for (RegionAdjustment regionAdjst : _regionAdjustments) {
    odb::dbTechLayer* layer = tech->findRoutingLayer(regionAdjst.getLayer());
    _logger->report("Adjusting region on layer {}", layer->getName());
    computeRegionAdjustments(regionAdjst.getRegion(),
                             regionAdjst.getLayer(),
                             regionAdjst.getAdjustment());
  }

  _fastRoute->initAuxVar();
}

void GlobalRouter::globalRouteClocksSeparately()
{
  // route clock nets
  std::vector<Net*> clockNets =
    startFastRoute(_minLayerForClock, _maxLayerForClock, NetType::Clock);
  reportResources();

  _logger->report("Routing clock nets...");
  _routes = findRouting(clockNets, _minLayerForClock, _maxLayerForClock);
  Capacities clk_capacities = saveCapacities(_minLayerForClock, _maxLayerForClock);
  clearObjects();
  _logger->info(GRT, 10, "Routed clock nets: {}", _routes.size());

  if (_maxRoutingLayer == -1) {
    _maxRoutingLayer = computeMaxRoutingLayer();
  }
  // route signal nets
  std::vector<Net*> signalNets =
    startFastRoute(_minRoutingLayer, _maxRoutingLayer, NetType::Signal);
  restoreCapacities(clk_capacities, _minLayerForClock, _maxLayerForClock);
  reportResources();

  // Store results in a temporary map, allowing to keep previous
  // routing result from clock nets
  NetRouteMap result = findRouting(signalNets, _minRoutingLayer, _maxRoutingLayer);
  _routes.insert(result.begin(), result.end());
}

void GlobalRouter::globalRoute()
{
  if (_maxRoutingLayer == -1) {
    _maxRoutingLayer = computeMaxRoutingLayer();
  }

  std::vector<Net*> nets =
  startFastRoute(_minRoutingLayer, _maxRoutingLayer, NetType::All);
  reportResources();

  _routes = findRouting(nets, _minRoutingLayer, _maxRoutingLayer);
}

void GlobalRouter::run()
{
  clear();

  bool routeClocks = _minLayerForClock > 0 && _maxLayerForClock > 0;

  if (routeClocks) {
    globalRouteClocksSeparately();
  } else {
    globalRoute();
  }

  reportCongestion();
  computeWirelength();
}

void GlobalRouter::repairAntennas(sta::LibertyPort* diodePort)
{
  AntennaRepair antennaRepair = AntennaRepair(
      this, _openroad->getAntennaChecker(), _openroad->getOpendp(), _db, _logger);

  // Copy first route result and make changes in this new vector
  NetRouteMap originalRoute(_routes);

  Capacities capacities = saveCapacities(_minRoutingLayer, _maxRoutingLayer);
  addLocalConnections(originalRoute);

  odb::dbMTerm* diodeMTerm = _sta->getDbNetwork()->staToDb(diodePort);
  if (diodeMTerm == nullptr) {
    _logger->error(GRT, 69, "liberty port for {}/{} not found.",
      diodePort->libertyCell()->name(), diodePort->name());
  }

  int violationsCnt = antennaRepair.checkAntennaViolations(
      originalRoute, _maxRoutingLayer, diodeMTerm);

  if (violationsCnt > 0) {
    clearObjects();
    antennaRepair.fixAntennas(diodeMTerm);
    antennaRepair.legalizePlacedCells();

    _logger->info(GRT, 15, "{} diodes inserted.", antennaRepair.getDiodesCount());

    updateDirtyNets();
    std::vector<Net*> antennaNets =
      startFastRoute(_minRoutingLayer, _maxRoutingLayer, NetType::Antenna);

    _fastRoute->setVerbose(0);
    _logger->info(GRT, 9, "Nets to reroute: {}.", antennaNets.size());

    restoreCapacities(capacities, _minRoutingLayer, _maxRoutingLayer);
    removeDirtyNetsRouting();

    NetRouteMap newRoute = findRouting(antennaNets, _minRoutingLayer, _maxRoutingLayer);
    mergeResults(newRoute);
  }
}

void GlobalRouter::addDirtyNet(odb::dbNet* net)
{
  _dirtyNets.insert(net);
}

NetRouteMap GlobalRouter::findRouting(std::vector<Net*>& nets, 
                                      int minRoutingLayer, int maxRoutingLayer)
{
  NetRouteMap routes = _fastRoute->run();
  addRemainingGuides(routes, nets, minRoutingLayer, maxRoutingLayer);
  connectPadPins(routes);
  for (auto& net_route : routes) {
    std::vector<Pin>& pins = _db_net_map[net_route.first]->getPins();
    GRoute& route = net_route.second;
    mergeSegments(pins, route);
  }

  return routes;
}

void GlobalRouter::estimateRC()
{
  // Remove any existing parasitics.
  sta::dbSta* dbSta = _openroad->getSta();
  dbSta->deleteParasitics();

  MakeWireParasitics builder(_openroad, this);
  for (auto& net_route : _routes) {
    odb::dbNet* db_net = net_route.first;
    GRoute& route = net_route.second;
    if (!route.empty()) {
      Net* net = getNet(db_net);
      builder.estimateParasitcs(db_net, net->getPins(), route);
    }
  }
}

void GlobalRouter::initCoreGrid(int maxRoutingLayer)
{
  initGrid(maxRoutingLayer);

  computeCapacities(maxRoutingLayer);
  computeSpacingsAndMinWidth(maxRoutingLayer);
  initObstructions();

  _fastRoute->setLowerLeft(_grid->getLowerLeftX(), _grid->getLowerLeftY());
  _fastRoute->setTileSize(_grid->getTileWidth(), _grid->getTileHeight());
  _fastRoute->setGridsAndLayers(
      _grid->getXGrids(), _grid->getYGrids(), _grid->getNumLayers());
}

void GlobalRouter::initRoutingLayers()
{
  initRoutingLayers(*_routingLayers);

  RoutingLayer routingLayer = getRoutingLayerByIndex(1);
  _fastRoute->setLayerOrientation(routingLayer.getPreferredDirection());
}

void GlobalRouter::initRoutingTracks(int maxRoutingLayer)
{
  initRoutingTracks(*_allRoutingTracks, maxRoutingLayer);
}

void GlobalRouter::setCapacities(int minRoutingLayer, int maxRoutingLayer)
{
  for (int l = 1; l <= _grid->getNumLayers(); l++) {
    if (l < minRoutingLayer || l > maxRoutingLayer) {
      _fastRoute->addHCapacity(0, l);
      _fastRoute->addVCapacity(0, l);

      _hCapacities.push_back(0);
      _vCapacities.push_back(0);
    } else {
      _fastRoute->addHCapacity(_grid->getHorizontalEdgesCapacities()[l - 1], l);
      _fastRoute->addVCapacity(_grid->getVerticalEdgesCapacities()[l - 1], l);

      _hCapacities.push_back(_grid->getHorizontalEdgesCapacities()[l - 1]);
      _vCapacities.push_back(_grid->getVerticalEdgesCapacities()[l - 1]);
    }
  }

  for (int l = 1; l <= _grid->getNumLayers(); l++) {
    int newCapH = _grid->getHorizontalEdgesCapacities()[l - 1] * 100;
    _grid->updateHorizontalEdgesCapacities(l - 1, newCapH);

    int newCapV = _grid->getVerticalEdgesCapacities()[l - 1] * 100;
    _grid->updateVerticalEdgesCapacities(l - 1, newCapV);
  }
}

Capacities GlobalRouter::saveCapacities(int previousMinLayer,
                                         int previousMaxLayer)
{
  int oldCap;
  int xGrids = _grid->getXGrids();
  int yGrids = _grid->getYGrids();

  auto gcellGrid = _block->getGCellGrid();

  Capacities capacities;

  CapacitiesVec &h_caps = capacities.getHorCapacities();
  CapacitiesVec &v_caps = capacities.getVerCapacities();

  h_caps.resize(_grid->getNumLayers());
  for (int l = 0; l < _grid->getNumLayers(); l++) {
    h_caps[l].resize(yGrids);
    for (int i = 0; i < yGrids; i++) {
      h_caps[l][i].resize(xGrids);
    }
  }

  v_caps.resize(_grid->getNumLayers());
  for (int l = 0; l < _grid->getNumLayers(); l++) {
    v_caps[l].resize(xGrids);
    for (int i = 0; i < xGrids; i++) {
      v_caps[l][i].resize(yGrids);
    }
  }

  for (int layer = previousMinLayer; layer <= previousMaxLayer; layer++) {
    auto techLayer = _db->getTech()->findRoutingLayer(layer);
    for (int y = 1; y < yGrids; y++) {
      for (int x = 1; x < xGrids; x++) {
        oldCap = getEdgeResource(
            x - 1, y - 1, x, y - 1, techLayer, gcellGrid);
        h_caps[layer - 1][y - 1][x - 1] = oldCap;
      }
    }

    for (int x = 1; x < xGrids; x++) {
      for (int y = 1; y < yGrids; y++) {
        oldCap = getEdgeResource(
            x - 1, y - 1, x - 1, y, techLayer, gcellGrid);
        v_caps[layer - 1][x - 1][y - 1] = oldCap;
      }
    }
  }

  return capacities;
}

void GlobalRouter::restoreCapacities(Capacities capacities, int previousMinLayer,
                                             int previousMaxLayer)
{
  int oldCap;
  int xGrids = _grid->getXGrids();
  int yGrids = _grid->getYGrids();

  const CapacitiesVec &h_caps = capacities.getHorCapacities();
  const CapacitiesVec &v_caps = capacities.getVerCapacities();

  for (int layer = previousMinLayer; layer <= previousMaxLayer; layer++) {
    for (int y = 1; y < yGrids; y++) {
      for (int x = 1; x < xGrids; x++) {
        oldCap = h_caps[layer - 1][y - 1][x - 1];
        _fastRoute->addAdjustment(
            x - 1, y - 1, layer, x, y - 1, layer, oldCap, true);
      }
    }

    for (int x = 1; x < xGrids; x++) {
      for (int y = 1; y < yGrids; y++) {
        oldCap = v_caps[layer - 1][x - 1][y - 1];
        _fastRoute->addAdjustment(
            x - 1, y - 1, layer, x - 1, y, layer, oldCap, true);
      }
    }
  }
}

int GlobalRouter::getEdgeResource(int x1, int y1, int x2, int y2,
                                  odb::dbTechLayer* tech_layer,
                                  odb::dbGCellGrid* gcell_grid)
{
  int resource = 0;

  if (y1 == y2) {
    resource = gcell_grid->getHorizontalCapacity(tech_layer, x1, y1) -
               gcell_grid->getHorizontalUsage(tech_layer, x1, y1);
  } else if (x1 == x2) {
    resource = gcell_grid->getVerticalCapacity(tech_layer, x1, y1) -
               gcell_grid->getVerticalUsage(tech_layer, x1, y1);
  }

  return resource;
}

void GlobalRouter::removeDirtyNetsRouting()
{
  auto gcellGrid = _block->getGCellGrid();
  for (odb::dbNet* db_net : _dirtyNets) {
    GRoute& netRoute = _routes[db_net];
    int segsCnt = 0;
    for (GSegment& segment : netRoute) {
      auto techLayer = _db->getTech()->findRoutingLayer(segment.initLayer);
      if (!(segment.initLayer != segment.finalLayer
            || (segment.isVia()))) {
        odb::Point initOnGrid = _grid->getPositionOnGrid(
            odb::Point(segment.initX, segment.initY));
        odb::Point finalOnGrid = _grid->getPositionOnGrid(
            odb::Point(segment.finalX, segment.finalY));

        if (initOnGrid.y() == finalOnGrid.y()) {
          int minX = (initOnGrid.x() <= finalOnGrid.x()) ? initOnGrid.x()
                                                         : finalOnGrid.x();
          int maxX = (initOnGrid.x() > finalOnGrid.x()) ? initOnGrid.x()
                                                        : finalOnGrid.x();

          minX = (minX - (_grid->getTileWidth() / 2)) / _grid->getTileWidth();
          maxX = (maxX - (_grid->getTileWidth() / 2)) / _grid->getTileWidth();
          int y = (initOnGrid.y() - (_grid->getTileHeight() / 2))
                  / _grid->getTileHeight();

          for (int x = minX; x < maxX; x++) {
            int newCap
                = _fastRoute->getEdgeCurrentResource(
                      x, y, segment.initLayer, x + 1, y, segment.initLayer) + 1;
            _fastRoute->addAdjustment(x,
                                      y,
                                      segment.initLayer,
                                      x + 1,
                                      y,
                                      segment.initLayer,
                                      newCap,
                                      false);
          }
        } else if (initOnGrid.x() == finalOnGrid.x()) {
          int minY = (initOnGrid.y() <= finalOnGrid.y()) ? initOnGrid.y()
                                                         : finalOnGrid.y();
          int maxY = (initOnGrid.y() > finalOnGrid.y()) ? initOnGrid.y()
                                                        : finalOnGrid.y();

          minY = (minY - (_grid->getTileHeight() / 2)) / _grid->getTileHeight();
          maxY = (maxY - (_grid->getTileHeight() / 2)) / _grid->getTileHeight();
          int x = (initOnGrid.x() - (_grid->getTileWidth() / 2))
                  / _grid->getTileWidth();

          for (int y = minY; y < maxY; y++) {
            int newCap
                = _fastRoute->getEdgeCurrentResource(
                      x, y, segment.initLayer, x, y + 1, segment.initLayer) + 1;
            _fastRoute->addAdjustment(x,
                                      y,
                                      segment.initLayer,
                                      x,
                                      y + 1,
                                      segment.initLayer,
                                      newCap,
                                      false);
          }
        } else {
          _logger->error(GRT, 70, "Invalid segment for net {}.", db_net->getConstName());
        }
      }
    }
  }
}

void GlobalRouter::updateDirtyNets()
{
  initRoutingLayers();
  for (odb::dbNet* db_net : _dirtyNets) {
    Net* net = _db_net_map[db_net];
    net->destroyPins();
    makeItermPins(net, db_net, _grid->getGridArea());
    makeBtermPins(net, db_net, _grid->getGridArea());
    findPins(net);
  }
}

void GlobalRouter::setSpacingsAndMinWidths()
{
  for (int l = 1; l <= _grid->getNumLayers(); l++) {
    _fastRoute->addMinSpacing(_grid->getSpacings()[l - 1], l);
    _fastRoute->addMinWidth(_grid->getMinWidths()[l - 1], l);
    _fastRoute->addViaSpacing(1, l);
  }
}

void GlobalRouter::findPins(Net* net)
{
  for (Pin& pin : net->getPins()) {
    odb::Point pinPosition;
    int topLayer = pin.getTopLayer();
    RoutingLayer layer = getRoutingLayerByIndex(topLayer);

    std::vector<odb::Rect> pinBoxes = pin.getBoxes().at(topLayer);
    std::vector<odb::Point> pinPositionsOnGrid;
    odb::Point posOnGrid;

    for (odb::Rect pinBox : pinBoxes) {
      posOnGrid = _grid->getPositionOnGrid(getRectMiddle(pinBox));
      pinPositionsOnGrid.push_back(posOnGrid);
    }

    int votes = -1;

    for (odb::Point pos : pinPositionsOnGrid) {
      int equals = std::count(
          pinPositionsOnGrid.begin(), pinPositionsOnGrid.end(), pos);
      if (equals > votes) {
        pinPosition = pos;
        votes = equals;
      }
    }

    if (pinOverlapsWithSingleTrack(pin, posOnGrid)) {
      posOnGrid = _grid->getPositionOnGrid(posOnGrid);
      if (!(posOnGrid == pinPosition)
          && ((layer.getPreferredDirection() == RoutingLayer::HORIZONTAL
               && posOnGrid.y() != pinPosition.y())
              || (layer.getPreferredDirection() == RoutingLayer::VERTICAL
                  && posOnGrid.x() != pinPosition.x()))) {
        pinPosition = posOnGrid;
      }
    }

    pin.setOnGridPosition(pinPosition);
  }
}

void GlobalRouter::findPins(Net* net, std::vector<RoutePt>& pinsOnGrid)
{
  findPins(net);

  for (Pin& pin : net->getPins()) {
    odb::Point pinPosition = pin.getOnGridPosition();
    int topLayer = pin.getTopLayer();
    RoutingLayer layer = getRoutingLayerByIndex(topLayer);
    // If pin is connected to PAD, create a "fake" location in routing
    // grid to avoid PAD obstructions
    if ((pin.isConnectedToPad() || pin.isPort()) && !net->isLocal()) {
      GSegment pinConnection = createFakePin(pin, pinPosition, layer);
      _padPinsConnections[net->getDbNet()].push_back(pinConnection);
    }

    int pinX = (int) ((pinPosition.x() - _grid->getLowerLeftX())
                      / _grid->getTileWidth());
    int pinY = (int) ((pinPosition.y() - _grid->getLowerLeftY())
                      / _grid->getTileHeight());

    if (!(pinX < 0 || pinX >= _grid->getXGrids() || pinY < -1
          || pinY >= _grid->getYGrids() || topLayer > _grid->getNumLayers()
          || topLayer <= 0)) {
      bool invalid = false;
      for (RoutePt& pinPos : pinsOnGrid) {
        if (pinX == pinPos.x() && pinY == pinPos.y()
            && topLayer == pinPos.layer()) {
          invalid = true;
          break;
        }
      }

      if (!invalid) {
        pinsOnGrid.push_back(RoutePt(pinX, pinY, topLayer));
      }
    }
  }
}

void GlobalRouter::initializeNets(std::vector<Net*>& nets)
{
  checkPinPlacement();
  _padPinsConnections.clear();

  int validNets = 0;

  int minDegree = std::numeric_limits<int>::max();
  int maxDegree = std::numeric_limits<int>::min();

  for (const Net& net : *_nets) {
    if (net.getNumPins() > 1) {
      validNets++;
    }
  }

  _fastRoute->setNumberNets(validNets);
  _fastRoute->setMaxNetDegree(getMaxNetDegree());

  for (Net* net : nets) {
    int pin_count = net->getNumPins();
    if (pin_count > 1) {
      if (pin_count < minDegree) {
        minDegree = pin_count;
      }

      if (pin_count > maxDegree) {
        maxDegree = pin_count;
      }

      std::vector<RoutePt> pinsOnGrid;
      findPins(net, pinsOnGrid);

      if (pinsOnGrid.size() > 1) {
        float netAlpha = _alpha;
        if (_netsAlpha.find(net->getName()) != _netsAlpha.end()) {
          netAlpha = _netsAlpha[net->getName()];
        }
        bool isClock = (net->getSignalType() == odb::dbSigType::CLOCK);

        int edgeCostForNet = computeTrackConsumption(net);

        int netID = _fastRoute->addNet(net->getDbNet(),
                                       pinsOnGrid.size(),
                                       pinsOnGrid.size(),
                                       netAlpha,
                                       isClock,
                                       edgeCostForNet);
        for (RoutePt& pinPos : pinsOnGrid) {
          _fastRoute->addPin(netID, pinPos.x(), pinPos.y(), pinPos.layer());
        }
      }
    }
  }

  _logger->info(GRT, 1, "Minimum degree: {}", minDegree);
  _logger->info(GRT, 2, "Maximum degree: {}", maxDegree);

  _fastRoute->initEdges();
}

int GlobalRouter::computeTrackConsumption(const Net* net)
{
  int trackConsumption = 1;
  odb::dbNet* db_net = net->getDbNet();
  odb::dbTechNonDefaultRule* ndr = db_net->getNonDefaultRule();
  if (ndr != nullptr) {
    std::vector<odb::dbTechLayerRule*> layer_rules;
    ndr->getLayerRules(layer_rules);

    for (odb::dbTechLayerRule* layer_rule : layer_rules) {
      RoutingTracks routingTracks =
        getRoutingTracksByIndex(layer_rule->getLayer()->getRoutingLevel());
      int default_width = layer_rule->getLayer()->getWidth();
      int default_pitch = routingTracks.getTrackPitch();
      
      int ndr_spacing = layer_rule->getSpacing();
      int ndr_width = layer_rule->getWidth();
      int ndr_pitch = 2 * (std::ceil(ndr_width/2 + ndr_spacing + default_width/2 - default_pitch));

      int consumption = std::ceil((float)ndr_pitch/default_pitch);

      trackConsumption = std::max(trackConsumption, consumption);
    }
  }

  return trackConsumption;
}

void GlobalRouter::computeGridAdjustments(int minRoutingLayer, int maxRoutingLayer)
{
  odb::Point upperDieBounds
      = odb::Point(_grid->getUpperRightX(), _grid->getUpperRightY());
  int hSpace;
  int vSpace;

  int xGrids = _grid->getXGrids();
  int yGrids = _grid->getYGrids();

  odb::Point upperGridBounds = odb::Point(xGrids * _grid->getTileWidth(),
                                          yGrids * _grid->getTileHeight());
  int xExtra = upperDieBounds.x() - upperGridBounds.x();
  int yExtra = upperDieBounds.y() - upperGridBounds.y();

  for (int layer = 1; layer <= _grid->getNumLayers(); layer++) {
    hSpace = 0;
    vSpace = 0;
    RoutingLayer routingLayer = getRoutingLayerByIndex(layer);

    if (layer < minRoutingLayer
        || (layer > maxRoutingLayer && maxRoutingLayer > 0))
      continue;

    int newVCapacity = 0;
    int newHCapacity = 0;

    if (routingLayer.getPreferredDirection() == RoutingLayer::HORIZONTAL) {
      hSpace = _grid->getMinWidths()[layer - 1];
      newHCapacity = std::floor((_grid->getTileHeight() + yExtra) / hSpace);
    } else if (routingLayer.getPreferredDirection() == RoutingLayer::VERTICAL) {
      vSpace = _grid->getMinWidths()[layer - 1];
      newVCapacity = std::floor((_grid->getTileWidth() + xExtra) / vSpace);
    } else {
      _logger->error(GRT, 71, "Layer spacing not found.");
    }

    int numAdjustments = yGrids - 1 + xGrids - 1;
    _fastRoute->setNumAdjustments(numAdjustments);

    if (!_grid->isPerfectRegularX()) {
      for (int i = 1; i < yGrids; i++) {
        _fastRoute->addAdjustment(xGrids - 1,
                                  i - 1,
                                  layer,
                                  xGrids - 1,
                                  i,
                                  layer,
                                  newVCapacity,
                                  false);
      }
    }
    if (!_grid->isPerfectRegularY()) {
      for (int i = 1; i < xGrids; i++) {
        _fastRoute->addAdjustment(i - 1,
                                  yGrids - 1,
                                  layer,
                                  i,
                                  yGrids - 1,
                                  layer,
                                  newHCapacity,
                                  false);
      }
    }
  }
}

void GlobalRouter::computeTrackAdjustments(int minRoutingLayer, int maxRoutingLayer)
{
  odb::Point upperDieBounds
      = odb::Point(_grid->getUpperRightX(), _grid->getUpperRightY());
  for (RoutingLayer layer : *_routingLayers) {
    int trackLocation;
    int numInitAdjustments = 0;
    int numFinalAdjustments = 0;
    int trackSpace;
    int numTracks = 0;

    if (layer.getIndex() < minRoutingLayer
        || (layer.getIndex() > maxRoutingLayer && maxRoutingLayer > 0))
      continue;

    if (layer.getPreferredDirection() == RoutingLayer::HORIZONTAL) {
      RoutingTracks routingTracks = getRoutingTracksByIndex(layer.getIndex());
      trackLocation = routingTracks.getLocation();
      trackSpace = routingTracks.getUsePitch();
      numTracks = routingTracks.getNumTracks();

      if (numTracks > 0) {
        int finalTrackLocation = trackLocation + (trackSpace * (numTracks - 1));
        int remainingFinalSpace = upperDieBounds.y() - finalTrackLocation;
        int extraSpace = upperDieBounds.y()
                         - (_grid->getTileHeight() * _grid->getYGrids());
        if (_grid->isPerfectRegularY()) {
          numFinalAdjustments
              = std::ceil((float) remainingFinalSpace / _grid->getTileHeight());
        } else {
          if (remainingFinalSpace != 0) {
            int finalSpace = remainingFinalSpace - extraSpace;
            if (finalSpace <= 0)
              numFinalAdjustments = 1;
            else
              numFinalAdjustments
                  = std::ceil((float) finalSpace / _grid->getTileHeight());
          } else
            numFinalAdjustments = 0;
        }

        numFinalAdjustments *= _grid->getXGrids();
        numInitAdjustments
            = std::ceil((float) trackLocation / _grid->getTileHeight());
        numInitAdjustments *= _grid->getXGrids();
        _fastRoute->setNumAdjustments(numInitAdjustments + numFinalAdjustments);

        int y = 0;
        while (trackLocation >= _grid->getTileHeight()) {
          for (int x = 1; x < _grid->getXGrids(); x++) {
            _fastRoute->addAdjustment(
                x - 1, y, layer.getIndex(), x, y, layer.getIndex(), 0);
          }
          y++;
          trackLocation -= _grid->getTileHeight();
        }
        if (trackLocation > 0) {
          int remainingTile = _grid->getTileHeight() - trackLocation;
          int newCapacity = std::floor((float) remainingTile / trackSpace);
          for (int x = 1; x < _grid->getXGrids(); x++) {
            _fastRoute->addAdjustment(x - 1,
                                      y,
                                      layer.getIndex(),
                                      x,
                                      y,
                                      layer.getIndex(),
                                      newCapacity);
          }
        }

        y = _grid->getYGrids() - 1;
        while (remainingFinalSpace >= _grid->getTileHeight() + extraSpace) {
          for (int x = 1; x < _grid->getXGrids(); x++) {
            _fastRoute->addAdjustment(
                x - 1, y, layer.getIndex(), x, y, layer.getIndex(), 0);
          }
          y--;
          remainingFinalSpace -= (_grid->getTileHeight() + extraSpace);
          extraSpace = 0;
        }
        if (remainingFinalSpace > 0) {
          int remainingTile
              = (_grid->getTileHeight() + extraSpace) - remainingFinalSpace;
          int newCapacity = std::floor((float) remainingTile / trackSpace);
          for (int x = 1; x < _grid->getXGrids(); x++) {
            _fastRoute->addAdjustment(x - 1,
                                      y,
                                      layer.getIndex(),
                                      x,
                                      y,
                                      layer.getIndex(),
                                      newCapacity);
          }
        }
      }
    } else {
      RoutingTracks routingTracks = getRoutingTracksByIndex(layer.getIndex());
      trackLocation = routingTracks.getLocation();
      trackSpace = routingTracks.getUsePitch();
      numTracks = routingTracks.getNumTracks();

      if (numTracks > 0) {
        int finalTrackLocation = trackLocation + (trackSpace * (numTracks - 1));
        int remainingFinalSpace = upperDieBounds.x() - finalTrackLocation;
        int extraSpace
            = upperDieBounds.x() - (_grid->getTileWidth() * _grid->getXGrids());
        if (_grid->isPerfectRegularX()) {
          numFinalAdjustments
              = std::ceil((float) remainingFinalSpace / _grid->getTileWidth());
        } else {
          if (remainingFinalSpace != 0) {
            int finalSpace = remainingFinalSpace - extraSpace;
            if (finalSpace <= 0)
              numFinalAdjustments = 1;
            else
              numFinalAdjustments
                  = std::ceil((float) finalSpace / _grid->getTileWidth());
          } else
            numFinalAdjustments = 0;
        }

        numFinalAdjustments *= _grid->getYGrids();
        numInitAdjustments
            = std::ceil((float) trackLocation / _grid->getTileWidth());
        numInitAdjustments *= _grid->getYGrids();
        _fastRoute->setNumAdjustments(numInitAdjustments + numFinalAdjustments);

        int x = 0;
        while (trackLocation >= _grid->getTileWidth()) {
          for (int y = 1; y < _grid->getYGrids(); y++) {
            _fastRoute->addAdjustment(
                x, y - 1, layer.getIndex(), x, y, layer.getIndex(), 0);
          }
          x++;
          trackLocation -= _grid->getTileWidth();
        }
        if (trackLocation > 0) {
          int remainingTile = _grid->getTileWidth() - trackLocation;
          int newCapacity = std::floor((float) remainingTile / trackSpace);
          for (int y = 1; y < _grid->getYGrids(); y++) {
            _fastRoute->addAdjustment(x,
                                      y - 1,
                                      layer.getIndex(),
                                      x,
                                      y,
                                      layer.getIndex(),
                                      newCapacity);
          }
        }

        x = _grid->getXGrids() - 1;
        while (remainingFinalSpace >= _grid->getTileWidth() + extraSpace) {
          for (int y = 1; y < _grid->getYGrids(); y++) {
            _fastRoute->addAdjustment(
                x, y - 1, layer.getIndex(), x, y, layer.getIndex(), 0);
          }
          x--;
          remainingFinalSpace -= (_grid->getTileWidth() + extraSpace);
          extraSpace = 0;
        }
        if (remainingFinalSpace > 0) {
          int remainingTile
              = (_grid->getTileWidth() + extraSpace) - remainingFinalSpace;
          int newCapacity = std::floor((float) remainingTile / trackSpace);
          for (int y = 1; y < _grid->getYGrids(); y++) {
            _fastRoute->addAdjustment(x,
                                      y - 1,
                                      layer.getIndex(),
                                      x,
                                      y,
                                      layer.getIndex(),
                                      newCapacity);
          }
        }
      }
    }
  }
}

void GlobalRouter::computeUserGlobalAdjustments(int minRoutingLayer, int maxRoutingLayer)
{
  if (_adjustment == 0.0)
    return;

  for (int l = minRoutingLayer; l <= maxRoutingLayer; l++) {
    if (_adjustments[l] == 0) {
      _adjustments[l] = _adjustment;
    }
  }
}

void GlobalRouter::computeUserLayerAdjustments(int maxRoutingLayer)
{
  int xGrids = _grid->getXGrids();
  int yGrids = _grid->getYGrids();

  odb::dbTech* tech = _db->getTech();
  odb::dbTechLayer* techLayer;
  for (int layer = 1; layer <= maxRoutingLayer; layer++) {
    techLayer = tech->findRoutingLayer(layer);
    float adjustment = _adjustments[layer];
    if (adjustment != 0) {
      if (_hCapacities[layer - 1] != 0) {
        int newCap = _grid->getHorizontalEdgesCapacities()[layer - 1]
                     * (1 - adjustment);
        _grid->updateHorizontalEdgesCapacities(layer - 1, newCap);

        for (int y = 1; y < yGrids; y++) {
          for (int x = 1; x < xGrids; x++) {
            int edgeCap = _fastRoute->getEdgeCapacity(
                x - 1, y - 1, layer, x, y - 1, layer);
            int newHCapacity = std::floor((float) edgeCap * (1 - adjustment));
            _fastRoute->addAdjustment(
                x - 1, y - 1, layer, x, y - 1, layer, newHCapacity);
          }
        }
      }

      if (_vCapacities[layer - 1] != 0) {
        int newCap
            = _grid->getVerticalEdgesCapacities()[layer - 1] * (1 - adjustment);
        _grid->updateVerticalEdgesCapacities(layer - 1, newCap);

        for (int x = 1; x < xGrids; x++) {
          for (int y = 1; y < yGrids; y++) {
            int edgeCap = _fastRoute->getEdgeCapacity(
                x - 1, y - 1, layer, x - 1, y, layer);
            int newVCapacity = std::floor((float) edgeCap * (1 - adjustment));
            _fastRoute->addAdjustment(
                x - 1, y - 1, layer, x - 1, y, layer, newVCapacity);
          }
        }
      }
    }
  }
}

void GlobalRouter::computeRegionAdjustments(const odb::Rect& region,
                                            int layer,
                                            float reductionPercentage)
{
  odb::Rect firstTileBox;
  odb::Rect lastTileBox;
  std::pair<Grid::TILE, Grid::TILE> tilesToAdjust;

  odb::Rect dieBox = _grid->getGridArea();

  if ((dieBox.xMin() > region.ll().x() && dieBox.yMin() > region.ll().y())
      || (dieBox.xMax() < region.ur().x() && dieBox.yMax() < region.ur().y())) {
    _logger->error(GRT, 72, "Informed region is outside die area.");
  }

  RoutingLayer routingLayer = getRoutingLayerByIndex(layer);
  bool direction = routingLayer.getPreferredDirection();

  tilesToAdjust = _grid->getBlockedTiles(region, firstTileBox, lastTileBox);
  Grid::TILE& firstTile = tilesToAdjust.first;
  Grid::TILE& lastTile = tilesToAdjust.second;

  RoutingTracks routingTracks = getRoutingTracksByIndex(layer);
  int trackSpace = routingTracks.getUsePitch();

  int firstTileReduce = _grid->computeTileReduce(
      region, firstTileBox, trackSpace, true, direction);

  int lastTileReduce = _grid->computeTileReduce(
      region, lastTileBox, trackSpace, false, direction);

  // If preferred direction is horizontal, only first and the last line will
  // have specific adjustments
  if (direction == RoutingLayer::HORIZONTAL) {
    // Setting capacities of edges completely contains the adjust region
    // according the percentage of reduction
    for (int x = firstTile._x; x < lastTile._x; x++) {
      for (int y = firstTile._y; y <= lastTile._y; y++) {
        int edgeCap = _fastRoute->getEdgeCapacity(x, y, layer, x + 1, y, layer);

        if (y == firstTile._y) {
          edgeCap -= firstTileReduce;
          if (edgeCap < 0)
            edgeCap = 0;
          _fastRoute->addAdjustment(x, y, layer, x + 1, y, layer, edgeCap);
        } else if (y == lastTile._y) {
          edgeCap -= lastTileReduce;
          if (edgeCap < 0)
            edgeCap = 0;
          _fastRoute->addAdjustment(x, y, layer, x + 1, y, layer, edgeCap);
        } else {
          edgeCap -= edgeCap * reductionPercentage;
          _fastRoute->addAdjustment(x, y, layer, x + 1, y, layer, 0);
        }
      }
    }
  } else {
    // If preferred direction is vertical, only first and last columns will have
    // specific adjustments
    for (int x = firstTile._x; x <= lastTile._x; x++) {
      // Setting capacities of edges completely contains the adjust region
      // according the percentage of reduction
      for (int y = firstTile._y; y < lastTile._y; y++) {
        int edgeCap = _fastRoute->getEdgeCapacity(x, y, layer, x, y + 1, layer);

        if (x == firstTile._x) {
          edgeCap -= firstTileReduce;
          if (edgeCap < 0)
            edgeCap = 0;
          _fastRoute->addAdjustment(x, y, layer, x, y + 1, layer, edgeCap);
        } else if (x == lastTile._x) {
          edgeCap -= lastTileReduce;
          if (edgeCap < 0)
            edgeCap = 0;
          _fastRoute->addAdjustment(x, y, layer, x, y + 1, layer, edgeCap);
        } else {
          edgeCap -= edgeCap * reductionPercentage;
          _fastRoute->addAdjustment(x, y, layer, x, y + 1, layer, 0);
        }
      }
    }
  }
}

void GlobalRouter::computeObstructionsAdjustments()
{
  std::map<int, std::vector<odb::Rect>> obstructions = _grid->getAllObstructions();

  odb::dbTech* tech = _db->getTech();
  odb::dbTechLayer* techLayer;
  for (int layer = 1; layer <= _grid->getNumLayers(); layer++) {
    std::vector<odb::Rect> layerObstructions = obstructions[layer];
    if (!layerObstructions.empty()) {
      RoutingLayer routingLayer = getRoutingLayerByIndex(layer);

      std::pair<Grid::TILE, Grid::TILE> blockedTiles;

      bool direction = routingLayer.getPreferredDirection();

      techLayer = tech->findRoutingLayer(layer);
      _logger->info(GRT, 17, "Processing {} blockages on layer {}.", layerObstructions.size(), techLayer->getName());

      int trackSpace = _grid->getMinWidths()[layer - 1];

      for (odb::Rect& obs : layerObstructions) {
        if (obs.xMax() <= _grid->getLowerLeftX() || obs.xMin() >= _grid->getUpperRightX() ||
	          obs.yMax() <= _grid->getLowerLeftY() || obs.yMin() >= _grid->getUpperRightY()) {
          _logger->info(GRT, 209, "Ignoring an obstruction on layer {} outside the die area.", techLayer->getName());
      		continue;
      	}

        odb::Rect firstTileBox;
        odb::Rect lastTileBox;

        blockedTiles = _grid->getBlockedTiles(obs, firstTileBox, lastTileBox);

        Grid::TILE& firstTile = blockedTiles.first;
        Grid::TILE& lastTile = blockedTiles.second;

        int firstTileReduce = _grid->computeTileReduce(
            obs, firstTileBox, trackSpace, true, direction);

        int lastTileReduce = _grid->computeTileReduce(
            obs, lastTileBox, trackSpace, false, direction);

        if (direction == RoutingLayer::HORIZONTAL) {
          for (int x = firstTile._x; x < lastTile._x; x++) {
            for (int y = firstTile._y; y <= lastTile._y; y++) {
              if (y == firstTile._y) {
                int edgeCap
                    = _fastRoute->getEdgeCapacity(x, y, layer, x + 1, y, layer);
                edgeCap -= firstTileReduce;
                if (edgeCap < 0)
                  edgeCap = 0;
                _fastRoute->addAdjustment(
                    x, y, layer, x + 1, y, layer, edgeCap);
              } else if (y == lastTile._y) {
                int edgeCap
                    = _fastRoute->getEdgeCapacity(x, y, layer, x + 1, y, layer);
                edgeCap -= lastTileReduce;
                if (edgeCap < 0)
                  edgeCap = 0;
                _fastRoute->addAdjustment(
                    x, y, layer, x + 1, y, layer, edgeCap);
              } else {
                _fastRoute->addAdjustment(x, y, layer, x + 1, y, layer, 0);
              }
            }
          }
        } else {
          for (int x = firstTile._x; x <= lastTile._x; x++) {
            for (int y = firstTile._y; y < lastTile._y; y++) {
              if (x == firstTile._x) {
                int edgeCap
                    = _fastRoute->getEdgeCapacity(x, y, layer, x, y + 1, layer);
                edgeCap -= firstTileReduce;
                if (edgeCap < 0)
                  edgeCap = 0;
                _fastRoute->addAdjustment(
                    x, y, layer, x, y + 1, layer, edgeCap);
              } else if (x == lastTile._x) {
                int edgeCap
                    = _fastRoute->getEdgeCapacity(x, y, layer, x, y + 1, layer);
                edgeCap -= lastTileReduce;
                if (edgeCap < 0)
                  edgeCap = 0;
                _fastRoute->addAdjustment(
                    x, y, layer, x, y + 1, layer, edgeCap);
              } else {
                _fastRoute->addAdjustment(x, y, layer, x, y + 1, layer, 0);
              }
            }
          }
        }
      }
    }
  }
}

void GlobalRouter::setAdjustment(const float adjustment)
{
  initAdjustments();
  _adjustment = adjustment;
}

void GlobalRouter::setMinRoutingLayer(const int minLayer)
{
  _minRoutingLayer = minLayer;
}

void GlobalRouter::setMaxRoutingLayer(const int maxLayer)
{
  _maxRoutingLayer = maxLayer;
}

void GlobalRouter::setMinLayerForClock(const int minLayer)
{
  _minLayerForClock = minLayer;
}

void GlobalRouter::setMaxLayerForClock(const int maxLayer)
{
  _maxLayerForClock = maxLayer;
}

void GlobalRouter::setAlpha(const float alpha)
{
  _alpha = alpha;
}

void GlobalRouter::addLayerAdjustment(int layer, float reductionPercentage)
{
  initAdjustments();
  odb::dbTech* tech = _db->getTech();
  odb::dbTechLayer* techLayer = tech->findRoutingLayer(layer);
  odb::dbTechLayer* maxTechLayer = tech->findRoutingLayer(_maxRoutingLayer);
  if (layer > _maxRoutingLayer && _maxRoutingLayer > 0) {
    _logger->warn(GRT, 30, "Specified layer {} for adjustment is greater than max routing layer {} and will be ignored.", techLayer->getName(), maxTechLayer->getName());
  } else {
    _adjustments[layer] = reductionPercentage;
  }
}

void GlobalRouter::addRegionAdjustment(int minX,
                                       int minY,
                                       int maxX,
                                       int maxY,
                                       int layer,
                                       float reductionPercentage)
{
  _regionAdjustments.push_back(
      RegionAdjustment(minX, minY, maxX, maxY, layer, reductionPercentage));
}

void GlobalRouter::addAlphaForNet(char* netName, float alpha)
{
  std::string name(netName);
  _netsAlpha[name] = alpha;
}

void GlobalRouter::setVerbose(const int v)
{
  _verbose = v;
}

void GlobalRouter::setOverflowIterations(int iterations)
{
  _overflowIterations = iterations;
}

void GlobalRouter::setGridOrigin(long x, long y)
{
  *_gridOrigin = odb::Point(x, y);
}

void GlobalRouter::setPDRevForHighFanout(int pdRevForHighFanout)
{
  _pdRevForHighFanout = pdRevForHighFanout;
}

void GlobalRouter::setAllowOverflow(bool allowOverflow)
{
  _allowOverflow = allowOverflow;
}

void GlobalRouter::setMacroExtension(int macroExtension)
{
  _macroExtension = macroExtension;
}

void GlobalRouter::writeGuides(const char* fileName)
{
  std::ofstream guideFile;
  guideFile.open(fileName);
  if (!guideFile.is_open()) {
    guideFile.close();
    _logger->error(GRT, 73, "Guides file could not be opened.");
  }
  RoutingLayer phLayerF;

  int offsetX = _gridOrigin->x();
  int offsetY = _gridOrigin->y();

  _logger->info(GRT, 14, "Num routed nets: {}", _routes.size());
  int finalLayer;

  // Sort nets so guide file net order is consistent.
  std::vector<odb::dbNet*> sorted_nets;
  for (odb::dbNet* net : _block->getNets())
    sorted_nets.push_back(net);
  std::sort(sorted_nets.begin(),
            sorted_nets.end(),
            [](odb::dbNet* net1, odb::dbNet* net2) {
              return strcmp(net1->getConstName(), net2->getConstName()) < 0;
            });

  for (odb::dbNet* db_net : sorted_nets) {
    GRoute& route = _routes[db_net];
    if (!route.empty()) {
      guideFile << db_net->getConstName() << "\n";
      guideFile << "(\n";
      std::vector<odb::Rect> guideBox;
      finalLayer = -1;
      for (GSegment& segment : route) {
        if (segment.initLayer != finalLayer && finalLayer != -1) {
          mergeBox(guideBox);
          for (odb::Rect& guide : guideBox) {
            guideFile << guide.xMin() + offsetX << " " << guide.yMin() + offsetY
                      << " " << guide.xMax() + offsetX << " "
                      << guide.yMax() + offsetY << " " << phLayerF.getName()
                      << "\n";
          }
          guideBox.clear();
          finalLayer = segment.initLayer;
        }
        if (segment.initLayer == segment.finalLayer) {
          if (segment.initLayer < _minRoutingLayer
              && segment.initX != segment.finalX
              && segment.initY != segment.finalY) {
            _logger->error(GRT, 74, "Routing with guides in blocked metal for net {}.",
                  db_net->getConstName());
          }

          guideBox.push_back(globalRoutingToBox(segment));
          phLayerF = getRoutingLayerByIndex(segment.finalLayer);
          finalLayer = segment.finalLayer;
        } else {
          if (abs(segment.finalLayer - segment.initLayer) > 1) {
            _logger->error(GRT, 75, "Connection between non-adjacent layers in net {}.",
                  db_net->getConstName());
          } else {
            RoutingLayer phLayerI;
            phLayerI = getRoutingLayerByIndex(segment.initLayer);
            phLayerF = getRoutingLayerByIndex(segment.finalLayer);
            
            finalLayer = segment.finalLayer;
            odb::Rect box;
            guideBox.push_back(globalRoutingToBox(segment));
            mergeBox(guideBox);
            for (odb::Rect& guide : guideBox) {
              guideFile << guide.xMin() + offsetX << " "
                        << guide.yMin() + offsetY << " "
                        << guide.xMax() + offsetX << " "
                        << guide.yMax() + offsetY << " " << phLayerI.getName()
                        << "\n";
            }
            guideBox.clear();

            guideBox.push_back(globalRoutingToBox(segment));
          }
        }
      }
      mergeBox(guideBox);
      for (odb::Rect& guide : guideBox) {
        guideFile << guide.xMin() + offsetX << " " << guide.yMin() + offsetY
                  << " " << guide.xMax() + offsetX << " "
                  << guide.yMax() + offsetY << " " << phLayerF.getName()
                  << "\n";
      }
      guideFile << ")\n";
    }
  }

  guideFile.close();
}

RoutingLayer GlobalRouter::getRoutingLayerByIndex(int index)
{
  if (_routingLayers->empty()) {
    _logger->error(GRT, 42, "Routing layers were not initialized.");
  }

  RoutingLayer selectedRoutingLayer = _routingLayers->front();

  for (RoutingLayer routingLayer : *_routingLayers) {
    if (routingLayer.getIndex() == index) {
      selectedRoutingLayer = routingLayer;
      break;
    }
  }

  if (selectedRoutingLayer.getIndex() != index) {
    _logger->error(GRT, 220, "Routing layer of index {} not found.", index);
  }

  return selectedRoutingLayer;
}

RoutingTracks GlobalRouter::getRoutingTracksByIndex(int layer)
{
  RoutingTracks selectedRoutingTracks;

  for (RoutingTracks routingTracks : *_allRoutingTracks) {
    if (routingTracks.getLayerIndex() == layer) {
      selectedRoutingTracks = routingTracks;
    }
  }

  return selectedRoutingTracks;
}

void GlobalRouter::addGuidesForLocalNets(odb::dbNet* db_net, GRoute& route,
                                         int minRoutingLayer, int maxRoutingLayer)
{
  std::vector<Pin>& pins = _db_net_map[db_net]->getPins();
  int lastLayer = -1;
  for (uint p = 0; p < pins.size(); p++) {
    if (p > 0) {
      odb::Point pinPos0 = findFakePinPosition(pins[p - 1], db_net);
      odb::Point pinPos1 = findFakePinPosition(pins[p], db_net);
      // If the net is not local, FR core result is invalid
      if (pinPos1.x() != pinPos0.x() || pinPos1.y() != pinPos0.y()) {
        _logger->error(GRT, 76, "Net {} not properly covered.", db_net->getConstName());
      }
    }

    if (pins[p].getTopLayer() > lastLayer)
      lastLayer = pins[p].getTopLayer();
  }

  if (lastLayer == maxRoutingLayer) {
    lastLayer--;
  }

  for (int l = 1; l <= lastLayer; l++) {
    odb::Point pinPos = findFakePinPosition(pins[0], db_net);
    GSegment segment
        = GSegment(pinPos.x(), pinPos.y(), l, pinPos.x(), pinPos.y(), l + 1);
    route.push_back(segment);
  }
}

void GlobalRouter::addGuidesForPinAccess(odb::dbNet* db_net, GRoute& route)
{
  std::vector<Pin>& pins = _db_net_map[db_net]->getPins();
  for (Pin& pin : pins) {
    if (pin.getTopLayer() > 1) {
      // for each pin placed at upper layers, get all segments that
      // potentially covers it
      GRoute coverSegs;

      odb::Point pinPos = findFakePinPosition(pin, db_net);

      int wireViaLayer = std::numeric_limits<int>::max();
      for (uint i = 0; i < route.size(); i++) {
        if (((pinPos.x() == route[i].initX && pinPos.y() == route[i].initY)
             || (pinPos.x() == route[i].finalX
                 && pinPos.y() == route[i].finalY))
            && (!(route[i].initX == route[i].finalX
                  && route[i].initY == route[i].finalY))) {
          coverSegs.push_back(route[i]);
          if (route[i].initLayer < wireViaLayer) {
            wireViaLayer = route[i].initLayer;
          }
        }
      }

      bool bottomLayerPin = false;
      for (Pin& pin2 : pins) {
        odb::Point pin2Pos = pin2.getOnGridPosition();
        if (pinPos.x() == pin2Pos.x() && pinPos.y() == pin2Pos.y()
            && pin.getTopLayer() > pin2.getTopLayer()) {
          bottomLayerPin = true;
        }
      }

      if (!bottomLayerPin) {
        for (uint i = 0; i < route.size(); i++) {
          if (((pinPos.x() == route[i].initX && pinPos.y() == route[i].initY)
               || (pinPos.x() == route[i].finalX
                   && pinPos.y() == route[i].finalY))
              && (route[i].initX == route[i].finalX
                  && route[i].initY == route[i].finalY
                  && (route[i].initLayer < wireViaLayer
                      || route[i].finalLayer < wireViaLayer))) {
            // remove all vias to this pin that doesn't connects two wires
            route.erase(route.begin() + i);
            i = 0;
          }
        }
      }

      int closestLayer = -1;
      int minorDiff = std::numeric_limits<int>::max();

      for (GSegment& seg : coverSegs) {
        if (seg.initLayer != seg.finalLayer) {
          _logger->error(GRT, 77, "Segment has invalid layer assignment.");
        }

        int diffLayers = std::abs(pin.getTopLayer() - seg.initLayer);
        if (diffLayers < minorDiff && seg.initLayer > closestLayer) {
          minorDiff = seg.initLayer;
          closestLayer = seg.initLayer;
        }
      }

      if (closestLayer > pin.getTopLayer()) {
        for (int l = closestLayer; l > pin.getTopLayer(); l--) {
          GSegment segment = GSegment(
              pinPos.x(), pinPos.y(), l, pinPos.x(), pinPos.y(), l - 1);
          route.push_back(segment);
        }
      } else if (closestLayer < pin.getTopLayer()) {
        for (int l = closestLayer; l < pin.getTopLayer(); l++) {
          GSegment segment = GSegment(
              pinPos.x(), pinPos.y(), l, pinPos.x(), pinPos.y(), l + 1);
          route.push_back(segment);
        }
      }
    }
  }
}

void GlobalRouter::addRemainingGuides(NetRouteMap& routes,
                                      std::vector<Net*>& nets,
                                      int minRoutingLayer, int maxRoutingLayer)
{
  for (Net* net : nets) {
    if (net->getNumPins() > 1) {
      odb::dbNet* db_net = net->getDbNet();
      GRoute& route = routes[db_net];
      if (route.empty()) {
        addGuidesForLocalNets(db_net, route, minRoutingLayer, maxRoutingLayer);
      } else {
        addGuidesForPinAccess(db_net, route);
      }
    }
  }
}

void GlobalRouter::connectPadPins(NetRouteMap& routes)
{
  for (auto& net_route : routes) {
    odb::dbNet* db_net = net_route.first;
    GRoute& route = net_route.second;
    Net* net = getNet(db_net);
    if (_padPinsConnections.find(db_net) != _padPinsConnections.end()
        || net->getNumPins() > 1) {
      for (GSegment& segment : _padPinsConnections[db_net]) {
        route.push_back(segment);
      }
    }
  }
}

void GlobalRouter::mergeBox(std::vector<odb::Rect>& guideBox)
{
  std::vector<odb::Rect> finalBox;
  if (guideBox.size() < 1) {
    _logger->error(GRT, 78, "Guides vector is empty.");
  }
  finalBox.push_back(guideBox[0]);
  for (uint i = 1; i < guideBox.size(); i++) {
    odb::Rect box = guideBox[i];
    odb::Rect& lastBox = finalBox.back();
    if (lastBox.overlaps(box)) {
      int lowerX = std::min(lastBox.xMin(), box.xMin());
      int lowerY = std::min(lastBox.yMin(), box.yMin());
      int upperX = std::max(lastBox.xMax(), box.xMax());
      int upperY = std::max(lastBox.yMax(), box.yMax());
      lastBox = odb::Rect(lowerX, lowerY, upperX, upperY);
    } else
      finalBox.push_back(box);
  }
  guideBox.clear();
  guideBox = finalBox;
}

odb::Rect GlobalRouter::globalRoutingToBox(const GSegment& route)
{
  odb::Rect dieBounds = _grid->getGridArea();
  long initX, initY;
  long finalX, finalY;

  if (route.initX < route.finalX) {
    initX = route.initX;
    finalX = route.finalX;
  } else {
    initX = route.finalX;
    finalX = route.initX;
  }

  if (route.initY < route.finalY) {
    initY = route.initY;
    finalY = route.finalY;
  } else {
    initY = route.finalY;
    finalY = route.initY;
  }

  int llX = initX - (_grid->getTileWidth() / 2);
  int llY = initY - (_grid->getTileHeight() / 2);

  int urX = finalX + (_grid->getTileWidth() / 2);
  int urY = finalY + (_grid->getTileHeight() / 2);

  if ((dieBounds.xMax() - urX) / _grid->getTileWidth() < 1) {
    urX = dieBounds.xMax();
  }
  if ((dieBounds.yMax() - urY) / _grid->getTileHeight() < 1) {
    urY = dieBounds.yMax();
  }

  odb::Point lowerLeft = odb::Point(llX, llY);
  odb::Point upperRight = odb::Point(urX, urY);

  odb::Rect routeBds = odb::Rect(lowerLeft, upperRight);
  return routeBds;
}

void GlobalRouter::checkPinPlacement()
{
  bool invalid = false;
  std::map<int, std::vector<odb::Point>> mapLayerToPositions;

  odb::dbTech* tech = _db->getTech();
  odb::dbTechLayer* techLayer;
  for (Pin* port : getAllPorts()) {
    if (port->getNumLayers() == 0) {
      _logger->error(GRT, 79, "Pin {} does not have layer assignment.", port->getName().c_str());
    }
    int layer = port->getLayers()[0];  // port have only one layer

    techLayer = tech->findRoutingLayer(layer + 1);
    if (mapLayerToPositions[layer].empty()) {
      mapLayerToPositions[layer].push_back(port->getPosition());
    } else {
      for (odb::Point& pos : mapLayerToPositions[layer]) {
        if (pos == port->getPosition()) {
          _logger->warn(GRT, 31, "At least 2 pins in position ({}, {}), layer {}.", pos.x(), pos.y(), techLayer->getName());
          invalid = true;
        }
      }
      mapLayerToPositions[layer].push_back(port->getPosition());
    }
  }

  if (invalid) {
    _logger->error(GRT, 80, "Invalid pin placement.");
  }
}

GlobalRouter::ROUTE_ GlobalRouter::getRoute()
{
  ROUTE_ route;

  int xGrids = _grid->getXGrids();
  int yGrids = _grid->getYGrids();

  for (int layer = 1; layer <= _grid->getNumLayers(); layer++) {
    for (int y = 1; y < yGrids; y++) {
      for (int x = 1; x < xGrids; x++) {
        int edgeCap
            = _fastRoute->getEdgeCapacity(x - 1, y - 1, layer, x, y - 1, layer);
        if (edgeCap != _grid->getHorizontalEdgesCapacities()[layer - 1]) {
          _numAdjusts++;
        }
      }
    }

    for (int x = 1; x < xGrids; x++) {
      for (int y = 1; y < yGrids; y++) {
        int edgeCap
            = _fastRoute->getEdgeCapacity(x - 1, y - 1, layer, x - 1, y, layer);
        if (edgeCap != _grid->getVerticalEdgesCapacities()[layer - 1]) {
          _numAdjusts++;
        }
      }
    }
  }

  route.gridCountX = _grid->getXGrids();
  route.gridCountY = _grid->getYGrids();
  route.numLayers = _grid->getNumLayers();

  int cnt = 0;
  for (int vCap : _grid->getVerticalEdgesCapacities()) {
    route.verticalEdgesCapacities.push_back(vCap);
    cnt++;
  }

  cnt = 0;
  for (int hCap : _grid->getHorizontalEdgesCapacities()) {
    route.horizontalEdgesCapacities.push_back(hCap);
    cnt++;
  }

  for (uint i = 0; i < _grid->getMinWidths().size(); i++) {
    route.minWireWidths.push_back(100);
  }

  for (int spacing : _grid->getSpacings()) {
    route.minWireSpacings.push_back(spacing);
  }

  for (int i = 0; i < _grid->getNumLayers(); i++) {
    route.viaSpacings.push_back(1);
  }

  route.gridOriginX = _grid->getLowerLeftX();
  route.gridOriginY = _grid->getLowerLeftY();
  route.tileWidth = _grid->getTileWidth();
  route.tileHeight = _grid->getTileHeight();
  route.blockPorosity = 0;
  route.numAdjustments = _numAdjusts;

  for (int layer = 1; layer <= _grid->getNumLayers(); layer++) {
    for (int y = 1; y < yGrids; y++) {
      for (int x = 1; x < xGrids; x++) {
        int edgeCap
            = _fastRoute->getEdgeCapacity(x - 1, y - 1, layer, x, y - 1, layer)
              * 100;
        if (edgeCap != _grid->getHorizontalEdgesCapacities()[layer - 1]) {
          ADJUSTMENT_ adj;
          adj.firstX = x - 1;
          adj.firstY = y - 1;
          adj.firstLayer = layer;
          adj.finalX = x;
          adj.finalY = y - 1;
          adj.finalLayer = layer;
          adj.edgeCapacity = edgeCap;

          route.adjustments.push_back(adj);
        }
      }
    }

    for (int x = 1; x < xGrids; x++) {
      for (int y = 1; y < yGrids; y++) {
        int edgeCap
            = _fastRoute->getEdgeCapacity(x - 1, y - 1, layer, x - 1, y, layer)
              * 100;
        if (edgeCap != _grid->getVerticalEdgesCapacities()[layer - 1]) {
          ADJUSTMENT_ adj;
          adj.firstX = x - 1;
          adj.firstY = y - 1;
          adj.firstLayer = layer;
          adj.finalX = x - 1;
          adj.finalY = y;
          adj.finalLayer = layer;
          adj.edgeCapacity = edgeCap;

          route.adjustments.push_back(adj);
        }
      }
    }
  }

  debugPrint(_logger, GRT, "api", 1, "getRoute() = \n{}", route);

  return route;
}

void GlobalRouter::computeWirelength()
{
  long totalWirelength = 0;
  for (auto& net_route : _routes) {
    GRoute& route = net_route.second;
    for (GSegment& segment : route) {
      int segmentWl = std::abs(segment.finalX - segment.initX)
                      + std::abs(segment.finalY - segment.initY);
      totalWirelength += segmentWl;

      if (segmentWl > 0) {
        totalWirelength += (_grid->getTileWidth() + _grid->getTileHeight()) / 2;
      }
    }
  }
  _logger->info(GRT, 18, "Total wirelength: {} um", totalWirelength / _block->getDefUnits());
}

// This needs to be rewritten to shift down undeleted elements instead
// of using erase.
void GlobalRouter::mergeSegments(const std::vector<Pin>& pins, GRoute& route)
{
  if (!route.empty()) {
    GRoute &segments = route;
    std::map<RoutePt, int> segsAtPoint;
    for (const GSegment& seg : segments) {
      RoutePt pt0 = RoutePt(seg.initX, seg.initY, seg.initLayer);
      RoutePt pt1 = RoutePt(seg.finalX, seg.finalY, seg.finalLayer);
      segsAtPoint[pt0] += 1;
      segsAtPoint[pt1] += 1;
    }

    for (const Pin &pin : pins) {
      RoutePt pinPt = RoutePt(pin.getOnGridPosition().x(),
                              pin.getOnGridPosition().y(),
                              pin.getTopLayer());
      segsAtPoint[pinPt] += 1;
    }

    uint i = 0;
    while (i < segments.size() - 1) {
      GSegment& segment0 = segments[i];
      GSegment& segment1 = segments[i + 1];

      // both segments are not vias
      if (segment0.initLayer == segment0.finalLayer
          && segment1.initLayer == segment1.finalLayer &&
          // segments are on the same layer
          segment0.initLayer == segment1.initLayer) {
        // if segment 0 connects to the end of segment 1
        GSegment& newSeg = segments[i];
        if (segmentsConnect(segment0, segment1, newSeg, segsAtPoint)) {
          segments[i] = newSeg;
          for (int idx = i + 1; idx < segments.size() - 1; idx++) {
            segments[idx] = segments[idx + 1];
          }
          segments.pop_back();
        } else {
          i++;
        }
      } else {
        i++;
      }
    }
  }
}

bool GlobalRouter::segmentsConnect(const GSegment& seg0,
                                   const GSegment& seg1,
                                   GSegment& newSeg,
                                   const std::map<RoutePt, int>& segsAtPoint)
{
  long initX0 = std::min(seg0.initX, seg0.finalX);
  long initY0 = std::min(seg0.initY, seg0.finalY);
  long finalX0 = std::max(seg0.finalX, seg0.initX);
  long finalY0 = std::max(seg0.finalY, seg0.initY);

  long initX1 = std::min(seg1.initX, seg1.finalX);
  long initY1 = std::min(seg1.initY, seg1.finalY);
  long finalX1 = std::max(seg1.finalX, seg1.initX);
  long finalY1 = std::max(seg1.finalY, seg1.initY);

  // vertical segments aligned
  if (initX0 == finalX0 && initX1 == finalX1 && initX0 == initX1) {
    bool merge = false;
    if (initY0 == finalY1) {
      RoutePt pt = RoutePt(initX0, initY0, seg0.initLayer);
      merge = segsAtPoint.at(pt) == 2;
    } else if (finalY0 == initY1) {
      RoutePt pt = RoutePt(initX1, initY1, seg1.initLayer);
      merge = segsAtPoint.at(pt) == 2;
    }
    if (merge) {
      newSeg.initX = std::min(initX0, initX1);
      newSeg.initY = std::min(initY0, initY1);
      newSeg.finalX = std::max(finalX0, finalX1);
      newSeg.finalY = std::max(finalY0, finalY1);
      return true;
    }
    // horizontal segments aligned
  } else if (initY0 == finalY0 && initY1 == finalY1 && initY0 == initY1) {
    bool merge = false;
    if (initX0 == finalX1) {
      RoutePt pt = RoutePt(initX0, initY0, seg0.initLayer);
      merge = segsAtPoint.at(pt) == 2;
    } else if (finalX0 == initX1) {
      RoutePt pt = RoutePt(initX1, initY1, seg1.initLayer);
      merge = segsAtPoint.at(pt) == 2;
    }
    if (merge) {
      newSeg.initX = std::min(initX0, initX1);
      newSeg.initY = std::min(initY0, initY1);
      newSeg.finalX = std::max(finalX0, finalX1);
      newSeg.finalY = std::max(finalY0, finalY1);
      return true;
    }
  }

  return false;
}

void GlobalRouter::addLocalConnections(NetRouteMap& routes)
{
  int topLayer;
  std::vector<odb::Rect> pinBoxes;
  odb::Point pinPosition;
  odb::Point realPinPosition;
  GSegment horSegment;
  GSegment verSegment;

  for (auto& net_route : routes) {
    odb::dbNet* db_net = net_route.first;
    GRoute& route = net_route.second;
    Net* net = getNet(db_net);

    for (Pin& pin : net->getPins()) {
      topLayer = pin.getTopLayer();
      pinBoxes = pin.getBoxes().at(topLayer);
      pinPosition = pin.getOnGridPosition();
      realPinPosition = getRectMiddle(pinBoxes[0]);

      horSegment = GSegment(realPinPosition.x(),
                            realPinPosition.y(),
                            topLayer,
                            pinPosition.x(),
                            realPinPosition.y(),
                            topLayer);
      verSegment = GSegment(pinPosition.x(),
                            realPinPosition.y(),
                            topLayer,
                            pinPosition.x(),
                            pinPosition.y(),
                            topLayer);

      route.push_back(horSegment);
      route.push_back(verSegment);
    }
  }
}

void GlobalRouter::mergeResults(NetRouteMap& routes)
{
  for (auto& net_route : routes) {
    odb::dbNet* db_net = net_route.first;
    GRoute& route = net_route.second;
    _routes[db_net] = route;
  }
}

bool GlobalRouter::pinOverlapsWithSingleTrack(const Pin& pin,
                                              odb::Point& trackPosition)
{
  int min, max;

  int topLayer = pin.getTopLayer();
  std::vector<odb::Rect> pinBoxes = pin.getBoxes().at(topLayer);

  RoutingLayer layer = getRoutingLayerByIndex(topLayer);
  RoutingTracks tracks = getRoutingTracksByIndex(topLayer);

  odb::Rect pinRect;
  pinRect.mergeInit();
  for (odb::Rect pinBox : pinBoxes) {
    pinRect.merge(pinBox);
  }

  bool horizontal = layer.getPreferredDirection() == RoutingLayer::HORIZONTAL;
  min = horizontal ? pinRect.yMin() : pinRect.xMin();
  max = horizontal ? pinRect.yMax() : pinRect.xMax();

  if ((float) (max - min) / tracks.getTrackPitch() <= 3) {
    int nearestTrack = std::floor((float) (max - tracks.getLocation())
                                  / tracks.getTrackPitch())
                           * tracks.getTrackPitch()
                       + tracks.getLocation();
    int nearestTrack2 = std::floor((float) (max - tracks.getLocation())
                                       / tracks.getTrackPitch()
                                   - 1)
                            * tracks.getTrackPitch()
                        + tracks.getLocation();

    if ((nearestTrack >= min && nearestTrack <= max)
        && (nearestTrack2 >= min && nearestTrack2 <= max)) {
      return false;
    }

    if (nearestTrack >= min && nearestTrack <= max) {
      trackPosition = horizontal ? odb::Point(trackPosition.x(), nearestTrack) :
                      odb::Point(nearestTrack, trackPosition.y());
      return true;
    } else if (nearestTrack2 >= min && nearestTrack2 <= max) {
      trackPosition = horizontal ? odb::Point(trackPosition.x(), nearestTrack2) :
                      odb::Point(nearestTrack2, trackPosition.y());
      return true;
    } else {
      return false;
    }
  }

  return false;
}

GSegment GlobalRouter::createFakePin(Pin pin,
                                     odb::Point& pinPosition,
                                     RoutingLayer layer)
{
  int topLayer = layer.getIndex();
  GSegment pinConnection;
  pinConnection.initLayer = topLayer;
  pinConnection.finalLayer = topLayer;

  pinConnection.initX = pinPosition.x();
  pinConnection.finalX = pinPosition.x();
  pinConnection.initY = pinPosition.y();
  pinConnection.finalY = pinPosition.y();

  if (layer.getPreferredDirection() == RoutingLayer::HORIZONTAL) {
    int newXPosition;
    if (pin.getOrientation() == PinOrientation::west) {
      newXPosition = pinPosition.x() + (_gcellsOffset * _grid->getTileWidth());
      if (newXPosition <= _grid->getUpperRightX()) {
        pinConnection.initX = newXPosition;
        pinPosition.setX(newXPosition);
      }
    } else if (pin.getOrientation() == PinOrientation::east) {
      newXPosition = pinPosition.x() - (_gcellsOffset * _grid->getTileWidth());
      if (newXPosition >= _grid->getLowerLeftX()) {
        pinConnection.initX = newXPosition;
        pinPosition.setX(newXPosition);
      }
    } else {
      _logger->warn(GRT, 32, "Pin {} has invalid orientation.", pin.getName());
    }
  } else {
    int newYPosition;
    if (pin.getOrientation() == PinOrientation::south) {
      newYPosition = pinPosition.y() + (_gcellsOffset * _grid->getTileHeight());
      if (newYPosition <= _grid->getUpperRightY()) {
        pinConnection.initY = newYPosition;
        pinPosition.setY(newYPosition);
      }
    } else if (pin.getOrientation() == PinOrientation::north) {
      newYPosition = pinPosition.y() - (_gcellsOffset * _grid->getTileHeight());
      if (newYPosition >= _grid->getLowerLeftY()) {
        pinConnection.initY = newYPosition;
        pinPosition.setY(newYPosition);
      }
    } else {
      _logger->warn(GRT, 33, "Pin {} has invalid orientation.", pin.getName());
    }
  }

  return pinConnection;
}

odb::Point GlobalRouter::findFakePinPosition(Pin& pin, odb::dbNet* db_net)
{
  odb::Point fakePos = pin.getOnGridPosition();
  Net* net = _db_net_map[db_net];
  if ((pin.isConnectedToPad() || pin.isPort()) && !net->isLocal()) {
    RoutingLayer layer = getRoutingLayerByIndex(pin.getTopLayer());
    createFakePin(pin, fakePos, layer);
  }

  return fakePos;
}

void GlobalRouter::initAdjustments()
{
  if (_adjustments.empty()) {
    _adjustments.resize(_db->getTech()->getRoutingLayerCount() + 1, 0);
  }
}

int GlobalRouter::getNetCount() const
{
  return _nets->size();
}

Net* GlobalRouter::addNet(odb::dbNet* db_net)
{
  _nets->push_back(Net(db_net));
  Net* net = &_nets->back();
  return net;
}

void GlobalRouter::reserveNets(size_t net_count)
{
  _nets->reserve(net_count);
}

int GlobalRouter::getMaxNetDegree()
{
  int maxDegree = -1;
  for (Net& net : *_nets) {
    int netDegree = net.getNumPins();
    if (netDegree > maxDegree) {
      maxDegree = netDegree;
    }
  }
  return maxDegree;
}

std::vector<Pin*> GlobalRouter::getAllPorts()
{
  std::vector<Pin*> ports;
  for (Net& net : *_nets) {
    for (Pin& pin : net.getPins()) {
      if (pin.isPort()) {
        ports.push_back(&pin);
      }
    }
  }
  return ports;
}

odb::Point GlobalRouter::getRectMiddle(const odb::Rect& rect)
{
  return odb::Point((rect.xMin() + (rect.xMax() - rect.xMin()) / 2.0),
                    (rect.yMin() + (rect.yMax() - rect.yMin()) / 2.0));
}

// db functions

void GlobalRouter::initGrid(int maxLayer)
{
  odb::dbTech* tech = _db->getTech();

  odb::dbTechLayer* selectedLayer = tech->findRoutingLayer(selectedMetal);

  if (selectedLayer == nullptr) {
    _logger->error(GRT, 81, "Layer {} not found.", selectedMetal);
  }

  odb::dbTrackGrid* selectedTrack = _block->findTrackGrid(selectedLayer);

  if (selectedTrack == nullptr) {
    _logger->error(GRT, 82, "Track for layer {} not found.", selectedLayer->getName());
  }

  int trackStepX, trackStepY;
  int initTrackX, numTracksX;
  int initTrackY, numTracksY;
  int trackSpacing;

  selectedTrack->getGridPatternX(0, initTrackX, numTracksX, trackStepX);
  selectedTrack->getGridPatternY(0, initTrackY, numTracksY, trackStepY);

  if (selectedLayer->getDirection().getValue()
      == odb::dbTechLayerDir::HORIZONTAL) {
    trackSpacing = trackStepY;
  } else if (selectedLayer->getDirection().getValue()
             == odb::dbTechLayerDir::VERTICAL) {
    trackSpacing = trackStepX;
  } else {
    _logger->error(GRT, 83, "Layer {} does not have valid direction.", selectedLayer->getName());
  }

  odb::Rect rect;
  _block->getDieArea(rect);

  int lowerLeftX = rect.xMin();
  int lowerLeftY = rect.yMin();

  int upperRightX = rect.xMax();
  int upperRightY = rect.yMax();

  int tileWidth = _grid->getPitchesInTile() * trackSpacing;
  int tileHeight = _grid->getPitchesInTile() * trackSpacing;

  int xGrids = std::floor((float) upperRightX / tileWidth);
  int yGrids = std::floor((float) upperRightY / tileHeight);

  bool perfectRegularX = false;
  bool perfectRegularY = false;

  int numLayers = tech->getRoutingLayerCount();
  if (maxLayer > -1) {
    numLayers = maxLayer;
  }

  if ((xGrids * tileWidth) == upperRightX)
    perfectRegularX = true;

  if ((yGrids * tileHeight) == upperRightY)
    perfectRegularY = true;

  std::vector<int> genericVector(numLayers);
  std::map<int, std::vector<odb::Rect>> genericMap;

  _grid->init(lowerLeftX,
              lowerLeftY,
              rect.xMax(),
              rect.yMax(),
              tileWidth,
              tileHeight,
              xGrids,
              yGrids,
              perfectRegularX,
              perfectRegularY,
              numLayers,
              genericVector,
              genericVector,
              genericVector,
              genericVector,
              genericMap);
}

void GlobalRouter::initRoutingLayers(std::vector<RoutingLayer>& routingLayers)
{
  odb::dbTech* tech = _db->getTech();

  for (int l = 1; l <= tech->getRoutingLayerCount(); l++) {
    odb::dbTechLayer* techLayer = tech->findRoutingLayer(l);
    int index = l;
    std::string name = techLayer->getConstName();
    bool preferredDirection;
    if (techLayer->getDirection().getValue()
        == odb::dbTechLayerDir::HORIZONTAL) {
      preferredDirection = RoutingLayer::HORIZONTAL;
    } else if (techLayer->getDirection().getValue()
               == odb::dbTechLayerDir::VERTICAL) {
      preferredDirection = RoutingLayer::VERTICAL;
    } else {
      _logger->error(GRT, 84, "Layer {} does not have valid direction.", techLayer->getName());
    }

    RoutingLayer routingLayer = RoutingLayer(index, name, preferredDirection);
    routingLayers.push_back(routingLayer);
  }
}

void getViaDims(
    std::map<int, odb::dbTechVia*> defaultVias,
    int level,
    int &widthUp,
    int &prlUp,
    int &widthDown,
    int &prlDown)
{
  widthUp = -1;
  prlUp = -1;
  widthDown = -1;
  prlDown = -1;
  if (defaultVias.find(level) != defaultVias.end())
  {
    for (auto box : defaultVias[level]->getBoxes()) {
      if (box->getTechLayer()->getRoutingLevel() == level) {
        widthUp = std::min(box->getWidth(), box->getLength());
        prlUp = std::max(box->getWidth(), box->getLength());
        break;
      }
    }
  }
  if (defaultVias.find(level - 1) != defaultVias.end())
  {
    for (auto box : defaultVias[level-1]->getBoxes()) {
      if (box->getTechLayer()->getRoutingLevel() == level) {
        widthDown = std::min(box->getWidth(), box->getLength());
        prlDown = std::max(box->getWidth(), box->getLength());
        break;
      }
    }
  }
}

std::vector<std::pair<int, int>> GlobalRouter::calcLayerPitches(
    int maxLayer)
{
  std::map<int, odb::dbTechVia*> defaultVias = getDefaultVias(maxLayer);
  std::vector<std::pair<int, int>> pitches(_db->getTech()->getRoutingLayerCount() + 1);
  odb::dbTech* tech = _db->getTech();
  for (auto layer : tech->getLayers()) {
    if (layer->getType() != odb::dbTechLayerType::ROUTING)
      continue;
    int level = layer->getRoutingLevel();
    if (level > maxLayer && maxLayer > -1)
      break;
    pitches.push_back({-1, -1});

    int widthUp, prlUp, widthDown, prlDown;
    getViaDims(defaultVias, level, widthUp, prlUp, widthDown, prlDown);
    bool upViaValid = widthUp != -1;
    bool downViaValid = widthDown != -1;
    if(!upViaValid && !downViaValid)
      continue; //no default vias found
    int layerWidth = layer->getWidth();
    int L2V_up = -1;
    int L2V_down = -1;
    // Priority for minSpc rule is SPACINGTABLE TWOWIDTHS > SPACINGTABLE PRL >
    // SPACING
    bool minSpcValid = false;
    int minSpcUp = -1;
    int minSpcDown = -1;
    if (layer->hasTwoWidthsSpacingRules()) {
      minSpcValid = true;
      if (upViaValid)
        minSpcUp = layer->findTwSpacing(layerWidth, widthUp, prlUp);
      if (downViaValid)
        minSpcDown = layer->findTwSpacing(layerWidth, widthDown, prlDown);
    } else if (layer->hasV55SpacingRules()) {
      minSpcValid = true;
      if (upViaValid)
        minSpcUp = layer->findV55Spacing(std::max(layerWidth, widthUp), prlUp);
      if (downViaValid)
        minSpcDown = layer->findV55Spacing(std::max(layerWidth, widthDown), prlDown);
    } else {
      odb::dbSet<odb::dbTechLayerSpacingRule> rules;
      layer->getV54SpacingRules(rules);
      if (rules.size() > 0) {
        minSpcValid = true;
        int minSpc;
        for(auto rule : rules)
          minSpc = rule->getSpacing();
        if(upViaValid)
          minSpcUp = minSpc;
        if(downViaValid)
          minSpcDown = minSpc;
      }
    }
    if (minSpcValid) {
      if(upViaValid)
        L2V_up = (level != _maxRoutingLayer) ? (layerWidth / 2) + (widthUp / 2) + minSpcUp : -1;
      if (downViaValid)
        L2V_down = (level != _minRoutingLayer) ? (layerWidth / 2) + (widthDown / 2) + minSpcDown : -1;
      debugPrint(_logger,
                 utl::GRT,
                 "l2v_pitch",
                 1,
                 "routing level {} : layerWidth = {:.4f}",
                 layer->getName(),
                 static_cast<float>(dbuToMicrons(layerWidth)));
      debugPrint(_logger,
                 utl::GRT,
                 "l2v_pitch",
                 1,
                 "L2V_up : viaWidth = {:.4f} , prl = {:.4f} , minSpc = {:.4f} , L2V = {:.4f} ",
                 static_cast<float>(dbuToMicrons(widthUp)),
                 static_cast<float>(dbuToMicrons(prlUp)),
                 static_cast<float>(dbuToMicrons(minSpcUp)),
                 static_cast<float>(dbuToMicrons(L2V_up)));
      debugPrint(
          _logger,
          utl::GRT,
          "l2v_pitch",
          1,
          "L2V_down : viaWidth = {:.4f} , prl = {:.4f} , minSpc = {:.4f} , L2V = {:.4f} ",
          static_cast<float>(dbuToMicrons(widthDown)),
          static_cast<float>(dbuToMicrons(prlDown)),
          static_cast<float>(dbuToMicrons(minSpcDown)),
          static_cast<float>(dbuToMicrons(L2V_down)));
    }
    pitches[level] = {L2V_up, L2V_down};
  }
  return pitches;
}


void GlobalRouter::initRoutingTracks(
    std::vector<RoutingTracks>& allRoutingTracks,
    int maxLayer)
{
  odb::dbTech* tech = _db->getTech();
  auto l2vPitches = calcLayerPitches(maxLayer);
  for (int layer = 1; layer <= tech->getRoutingLayerCount(); layer++) {
    if (layer > maxLayer && maxLayer > -1) {
      break;
    }

    odb::dbTechLayer* techLayer = tech->findRoutingLayer(layer);

    if (techLayer == nullptr) {
      _logger->error(GRT, 85, "Routing layer {} not found.", layer);
    }

    odb::dbTrackGrid* selectedTrack = _block->findTrackGrid(techLayer);

    if (selectedTrack == nullptr) {
      _logger->error(GRT, 86, "Track for layer {} not found.", techLayer->getName());
    }

    int trackStepX, trackStepY;
    int initTrackX, numTracksX;
    int initTrackY, numTracksY;
    int trackPitch, line2ViaPitchDown, line2ViaPitchUp, location, numTracks;
    bool orientation;

    selectedTrack->getGridPatternX(0, initTrackX, numTracksX, trackStepX);
    selectedTrack->getGridPatternY(0, initTrackY, numTracksY, trackStepY);

    if (techLayer->getDirection().getValue()
        == odb::dbTechLayerDir::HORIZONTAL) {
      trackPitch = trackStepY;
      line2ViaPitchUp = l2vPitches[layer].first;
      line2ViaPitchDown = l2vPitches[layer].second;
      location = initTrackY;
      numTracks = numTracksY;
      orientation = RoutingLayer::HORIZONTAL;
    } else if (techLayer->getDirection().getValue()
               == odb::dbTechLayerDir::VERTICAL) {
      trackPitch = trackStepX;
      line2ViaPitchUp = l2vPitches[layer].first;
      line2ViaPitchDown = l2vPitches[layer].second;
      location = initTrackX;
      numTracks = numTracksX;
      orientation = RoutingLayer::VERTICAL;
    } else {
      _logger->error(GRT, 87, "Layer {} does not have valid direction.", techLayer->getName());
    }

    RoutingTracks routingTracks = RoutingTracks(
        layer, trackPitch, line2ViaPitchUp, line2ViaPitchDown, location, numTracks, orientation);
    allRoutingTracks.push_back(routingTracks);
    _logger->info(GRT, 88, "Layer {:7s} Track-Pitch = {:.4f}  line-2-Via Pitch: {:.4f}",
                  techLayer->getName(),
                  static_cast<float>(dbuToMicrons(routingTracks.getTrackPitch())),
                  static_cast<float>(dbuToMicrons(routingTracks.getLineToViaPitch())));
  }
}

void GlobalRouter::computeCapacities(int maxLayer)
{
  int hCapacity, vCapacity;

  odb::dbTech* tech = _db->getTech();

  for (int l = 1; l <= tech->getRoutingLayerCount(); l++) {
    if (l > maxLayer && maxLayer > -1) {
      break;
    }

    odb::dbTechLayer* techLayer = tech->findRoutingLayer(l);

    RoutingTracks routingTracks = getRoutingTracksByIndex(l);
    int trackSpacing = routingTracks.getUsePitch();

    if (techLayer->getDirection().getValue()
        == odb::dbTechLayerDir::HORIZONTAL) {
      hCapacity = std::floor((float) _grid->getTileWidth() / trackSpacing);

      _grid->addHorizontalCapacity(hCapacity, l - 1);
      _grid->addVerticalCapacity(0, l - 1);
      debugPrint(_logger, GRT, "graph", 1,
                 "Layer {} has {} h-capacity",
                 techLayer->getConstName(),
                 hCapacity);
    } else if (techLayer->getDirection().getValue()
               == odb::dbTechLayerDir::VERTICAL) {
      vCapacity = std::floor((float) _grid->getTileWidth() / trackSpacing);

      _grid->addHorizontalCapacity(0, l - 1);
      _grid->addVerticalCapacity(vCapacity, l - 1);
      debugPrint(_logger, GRT, "graph", 1,
                 "Layer {} has {} v-capacity",
                 techLayer->getConstName(),
                 vCapacity);
    } else {
      _logger->error(GRT, 89, "Layer {} does not have valid direction.", techLayer->getName());
    }
  }
}

void GlobalRouter::computeSpacingsAndMinWidth(int maxLayer)
{
  int minSpacing = 0;
  int minWidth;
  int trackStepX, trackStepY;
  int initTrackX, numTracksX;
  int initTrackY, numTracksY;

  odb::dbTech* tech = _db->getTech();

  for (int l = 1; l <= tech->getRoutingLayerCount(); l++) {
    if (l > maxLayer && maxLayer > -1) {
      break;
    }

    odb::dbTechLayer* techLayer = tech->findRoutingLayer(l);

    odb::dbTrackGrid* track = _block->findTrackGrid(techLayer);

    if (track == nullptr) {
      _logger->error(GRT, 90, "Track for layer {} not found.", techLayer->getName());
    }

    track->getGridPatternX(0, initTrackX, numTracksX, trackStepX);
    track->getGridPatternY(0, initTrackY, numTracksY, trackStepY);

    if (techLayer->getDirection().getValue()
        == odb::dbTechLayerDir::HORIZONTAL) {
      minWidth = trackStepY;
    } else if (techLayer->getDirection().getValue()
               == odb::dbTechLayerDir::VERTICAL) {
      minWidth = trackStepX;
    } else {
      _logger->error(GRT, 91, "Layer {} does not have valid direction.", techLayer->getName());
    }

    _grid->addSpacing(minSpacing, l - 1);
    _grid->addMinWidth(minWidth, l - 1);
  }
}

void GlobalRouter::initNetlist()
{
  if (_nets->empty()) {
    initClockNets();
    std::set<odb::dbNet*, cmpById> db_nets;

    for (odb::dbNet* net : _block->getNets()) {
      db_nets.insert(net);
    }

    if (db_nets.empty()) {
      _logger->error(GRT, 92, "Design without nets.");
    }

    addNets(db_nets);
  }
}

void GlobalRouter::addNets(std::set<odb::dbNet*, cmpById>& db_nets)
{
  // Prevent _nets from growing because pointers to nets become invalid.
  reserveNets(db_nets.size());
  for (odb::dbNet* db_net : db_nets) {
    if (db_net->getSigType().getValue() != odb::dbSigType::POWER
        && db_net->getSigType().getValue() != odb::dbSigType::GROUND
        && !db_net->isSpecial() && db_net->getSWires().empty()) {
      Net* net = addNet(db_net);
      _db_net_map[db_net] = net;
      makeItermPins(net, db_net, _grid->getGridArea());
      makeBtermPins(net, db_net, _grid->getGridArea());
      findPins(net);
    }
  }
}

Net* GlobalRouter::getNet(odb::dbNet* db_net)
{
  return _db_net_map[db_net];
}

void GlobalRouter::getNetsByType(NetType type, std::vector<Net*>& nets)
{
  if (type == NetType::Clock || type == NetType::Signal) {
    bool getClock = type == NetType::Clock;
    for (Net net : *_nets) {
      if ((getClock && net.getSignalType() == odb::dbSigType::CLOCK
           && !clockHasLeafITerm(net.getDbNet()))
          || (!getClock
              && (net.getSignalType() != odb::dbSigType::CLOCK
                  || clockHasLeafITerm(net.getDbNet())))) {
        nets.push_back(_db_net_map[net.getDbNet()]);
      }
    }
  } else if (type == NetType::Antenna) {
    for (odb::dbNet* db_net : _dirtyNets) {
      nets.push_back(_db_net_map[db_net]);
    }
  } else {
    for (Net net : *_nets) {
      nets.push_back(_db_net_map[net.getDbNet()]);
    }
  }
}

void GlobalRouter::initClockNets()
{
  std::set<odb::dbNet*> clockNets = _sta->findClkNets();

  _logger->info(GRT, 19, "Found {} clock nets.", clockNets.size());

  for (odb::dbNet* net : clockNets) {
    net->setSigType(odb::dbSigType::CLOCK);
  }
}

bool GlobalRouter::isClkTerm(odb::dbITerm* iterm, sta::dbNetwork* network)
{
  const sta::Pin* pin = network->dbToSta(iterm);
  sta::LibertyPort* lib_port = network->libertyPort(pin);
  if (lib_port == nullptr)
    return false;
  return lib_port->isRegClk();
}

bool GlobalRouter::clockHasLeafITerm(odb::dbNet* db_net)
{
  sta::dbNetwork* network = _sta->getDbNetwork();
  if (db_net->getSigType() == odb::dbSigType::CLOCK) {
    for (odb::dbITerm* iterm : db_net->getITerms()) {
      if (isClkTerm(iterm, network)) {
        return true;
      }
    }
  }

  return false;
}

void GlobalRouter::makeItermPins(Net* net,
                                 odb::dbNet* db_net,
                                 const odb::Rect& dieArea)
{
  odb::dbTech* tech = _db->getTech();
  for (odb::dbITerm* iterm : db_net->getITerms()) {
    int pX, pY;
    std::vector<int> pinLayers;
    std::map<int, std::vector<odb::Rect>> pinBoxes;

    odb::dbMTerm* mTerm = iterm->getMTerm();
    odb::dbMaster* master = mTerm->getMaster();

    if (master->getType() == odb::dbMasterType::COVER
        || master->getType() == odb::dbMasterType::COVER_BUMP) {
      _logger->warn(GRT, 34, "Net connected with instance of class COVER added for routing.");
    }

    bool connectedToPad = master->getType().isPad();
    bool connectedToMacro = master->isBlock();

    odb::Point pinPos;

    odb::dbInst* inst = iterm->getInst();
    inst->getOrigin(pX, pY);
    odb::Point origin = odb::Point(pX, pY);
    odb::dbTransform transform(inst->getOrient(), origin);

    odb::dbBox* instBox = inst->getBBox();
    odb::Point instMiddle = odb::Point(
        (instBox->xMin() + (instBox->xMax() - instBox->xMin()) / 2.0),
        (instBox->yMin() + (instBox->yMax() - instBox->yMin()) / 2.0));

    for (odb::dbMPin* mterm : mTerm->getMPins()) {
      odb::Point lowerBound;
      odb::Point upperBound;
      odb::Rect pinBox;
      int pinLayer;
      int lastLayer = -1;

      for (odb::dbBox* box : mterm->getGeometry()) {
        odb::Rect rect;
        box->getBox(rect);
        transform.apply(rect);

        odb::dbTechLayer* techLayer = box->getTechLayer();
        if (techLayer->getType().getValue() != odb::dbTechLayerType::ROUTING) {
          continue;
        }

        pinLayer = techLayer->getRoutingLevel();
        lowerBound = odb::Point(rect.xMin(), rect.yMin());
        upperBound = odb::Point(rect.xMax(), rect.yMax());
        pinBox = odb::Rect(lowerBound, upperBound);
        if (!dieArea.contains(pinBox)) {
          _logger->warn(GRT, 35, "Pin {} is outside die area.", getITermName(iterm));
        }
        pinBoxes[pinLayer].push_back(pinBox);
        if (pinLayer > lastLayer) {
          pinPos = lowerBound;
        }
      }
    }

    for (auto& layer_boxes : pinBoxes) {
      pinLayers.push_back(layer_boxes.first);
    }

    Pin pin(iterm,
            pinPos,
            pinLayers,
            PinOrientation::invalid,
            pinBoxes,
            (connectedToPad || connectedToMacro));

    if (connectedToPad || connectedToMacro) {
      odb::Point pinPosition = pin.getPosition();
      odb::dbTechLayer* techLayer = tech->findRoutingLayer(pin.getTopLayer());

      if (techLayer->getDirection().getValue()
          == odb::dbTechLayerDir::HORIZONTAL) {
        int instToPin = pinPosition.x() - instMiddle.x();
        if (instToPin < 0) {
          pin.setOrientation(PinOrientation::east);
        } else {
          pin.setOrientation(PinOrientation::west);
        }
      } else if (techLayer->getDirection().getValue()
                 == odb::dbTechLayerDir::VERTICAL) {
        int instToPin = pinPosition.y() - instMiddle.y();
        if (instToPin < 0) {
          pin.setOrientation(PinOrientation::north);
        } else {
          pin.setOrientation(PinOrientation::south);
        }
      }
    }

    net->addPin(pin);
  }
}

void GlobalRouter::makeBtermPins(Net* net,
                                 odb::dbNet* db_net,
                                 const odb::Rect& dieArea)
{
  odb::dbTech* tech = _db->getTech();
  for (odb::dbBTerm* bterm : db_net->getBTerms()) {
    int posX, posY;
    std::string pinName;

    bterm->getFirstPinLocation(posX, posY);
    odb::dbITerm* iterm = bterm->getITerm();
    bool connectedToPad = false;
    bool connectedToMacro = false;
    odb::Point instMiddle = odb::Point(-1, -1);

    if (iterm != nullptr) {
      odb::dbMTerm* mterm = iterm->getMTerm();
      odb::dbMaster* master = mterm->getMaster();
      connectedToPad = master->getType().isPad();
      connectedToMacro = master->isBlock();

      odb::dbInst* inst = iterm->getInst();
      odb::dbBox* instBox = inst->getBBox();
      instMiddle = odb::Point(
          (instBox->xMin() + (instBox->xMax() - instBox->xMin()) / 2.0),
          (instBox->yMin() + (instBox->yMax() - instBox->yMin()) / 2.0));
    }

    std::vector<int> pinLayers;
    std::map<int, std::vector<odb::Rect>> pinBoxes;

    pinName = bterm->getConstName();
    odb::Point pinPos;

    for (odb::dbBPin* bterm_pin : bterm->getBPins()) {
      odb::Point lowerBound;
      odb::Point upperBound;
      odb::Rect pinBox;
      int pinLayer;
      int lastLayer = -1;

      for (odb::dbBox* currBPinBox : bterm_pin->getBoxes()) {
        odb::dbTechLayer* techLayer = currBPinBox->getTechLayer();
        if (techLayer->getType().getValue() != odb::dbTechLayerType::ROUTING) {
          continue;
        }

        pinLayer = techLayer->getRoutingLevel();
        lowerBound = odb::Point(currBPinBox->xMin(), currBPinBox->yMin());
        upperBound = odb::Point(currBPinBox->xMax(), currBPinBox->yMax());
        pinBox = odb::Rect(lowerBound, upperBound);
        if (!dieArea.contains(pinBox)) {
          _logger->warn(GRT, 36, "Pin {} is outside die area.", pinName);
        }
        pinBoxes[pinLayer].push_back(pinBox);

        if (pinLayer > lastLayer) {
          pinPos = lowerBound;
        }
      }
    }

    for (auto& layer_boxes : pinBoxes) {
      pinLayers.push_back(layer_boxes.first);
    }

    Pin pin(bterm,
            pinPos,
            pinLayers,
            PinOrientation::invalid,
            pinBoxes,
            (connectedToPad || connectedToMacro));

    if (pin.getLayers().empty()) {
      _logger->error(GRT, 93, "Pin {} does not have layer assignment.", bterm->getConstName());
    }

    if (connectedToPad) {
      odb::Point pinPosition = pin.getPosition();
      odb::dbTechLayer* techLayer = tech->findRoutingLayer(pin.getTopLayer());

      if (techLayer->getDirection().getValue()
          == odb::dbTechLayerDir::HORIZONTAL) {
        int instToPin = pinPosition.x() - instMiddle.x();
        if (instToPin < 0) {
          pin.setOrientation(PinOrientation::east);
        } else {
          pin.setOrientation(PinOrientation::west);
        }
      } else if (techLayer->getDirection().getValue()
                 == odb::dbTechLayerDir::VERTICAL) {
        int instToPin = pinPosition.y() - instMiddle.y();
        if (instToPin < 0) {
          pin.setOrientation(PinOrientation::north);
        } else {
          pin.setOrientation(PinOrientation::south);
        }
      }
    } else {
      odb::Point pinPosition = pin.getPosition();
      odb::dbTechLayer* techLayer = tech->findRoutingLayer(pin.getTopLayer());

      if (techLayer->getDirection().getValue()
          == odb::dbTechLayerDir::HORIZONTAL) {
        int instToDie = pinPosition.x() - getRectMiddle(dieArea).x();
        if (instToDie < 0) {
          pin.setOrientation(PinOrientation::west);
        } else {
          pin.setOrientation(PinOrientation::east);
        }
      } else if (techLayer->getDirection().getValue()
                 == odb::dbTechLayerDir::VERTICAL) {
        int instToDie = pinPosition.y() - getRectMiddle(dieArea).y();
        if (instToDie < 0) {
          pin.setOrientation(PinOrientation::south);
        } else {
          pin.setOrientation(PinOrientation::north);
        }
      }
    }
    net->addPin(pin);
  }
}

std::string getITermName(odb::dbITerm* iterm)
{
  odb::dbMTerm* mTerm = iterm->getMTerm();
  odb::dbMaster* master = mTerm->getMaster();
  std::string pin_name = iterm->getInst()->getConstName();
  pin_name += "/";
  pin_name += mTerm->getConstName();
  return pin_name;
}

void GlobalRouter::initObstructions()
{
  odb::Rect dieArea(_grid->getLowerLeftX(),
                    _grid->getLowerLeftY(),
                    _grid->getUpperRightX(),
                    _grid->getUpperRightY());
  std::vector<int> layerExtensions;

  findLayerExtensions(layerExtensions);
  int obstructionsCnt = findObstructions(dieArea);
  obstructionsCnt += findInstancesObstructions(dieArea, layerExtensions);
  findNetsObstructions(dieArea);

  _logger->info(GRT, 4, "Blockages: {}", obstructionsCnt);
}

void GlobalRouter::findLayerExtensions(std::vector<int>& layerExtensions)
{
  odb::dbTech* tech = _db->getTech();
  layerExtensions.resize(tech->getRoutingLayerCount() + 1, 0);

  for (odb::dbTechLayer* obstructLayer : tech->getLayers()) {
    if (obstructLayer->getType().getValue() != odb::dbTechLayerType::ROUTING) {
      continue;
    }

    int maxInt = std::numeric_limits<int>::max();

    // Gets the smallest possible minimum spacing that won't cause violations
    // for ANY configuration of PARALLELRUNLENGTH (the biggest value in the
    // table)

    int spacingExtension = obstructLayer->getSpacing(maxInt, maxInt);

    odb::dbSet<odb::dbTechLayerSpacingRule> eolRules;

    // Check for EOL spacing values and, if the spacing is higher than the one
    // found, use them as the macro extension instead of PARALLELRUNLENGTH

    if (obstructLayer->getV54SpacingRules(eolRules)) {
      for (odb::dbTechLayerSpacingRule* currentRule : eolRules) {
        int currentSpacing = currentRule->getSpacing();
        if (currentSpacing > spacingExtension) {
          spacingExtension = currentSpacing;
        }
      }
    }

    // Check for TWOWIDTHS table values and, if the spacing is higher than the
    // one found, use them as the macro extension instead of PARALLELRUNLENGTH

    if (obstructLayer->hasTwoWidthsSpacingRules()) {
      std::vector<std::vector<uint>> spacingTable;
      obstructLayer->getTwoWidthsSpacingTable(spacingTable);
      if (!spacingTable.empty()) {
        std::vector<uint> lastRow = spacingTable.back();
        uint lastValue = lastRow.back();
        if (lastValue > spacingExtension) {
          spacingExtension = lastValue;
        }
      }
    }

    // Save the extension to use when defining Macros

    layerExtensions[obstructLayer->getRoutingLevel()] = spacingExtension;
  }
}

int GlobalRouter::findObstructions(odb::Rect& dieArea)
{
  int obstructionsCnt = 0;
  for (odb::dbObstruction* currObstruct : _block->getObstructions()) {
    odb::dbBox* obstructBox = currObstruct->getBBox();

    int layer = obstructBox->getTechLayer()->getRoutingLevel();

    odb::Point lowerBound
        = odb::Point(obstructBox->xMin(), obstructBox->yMin());
    odb::Point upperBound
        = odb::Point(obstructBox->xMax(), obstructBox->yMax());
    odb::Rect obstructionBox = odb::Rect(lowerBound, upperBound);
    if (!dieArea.contains(obstructionBox)) {
      _logger->warn(GRT, 37, "Found blockage outside die area.");
    }
    _grid->addObstruction(layer, obstructionBox);
    obstructionsCnt++;
  }

  return obstructionsCnt;
}

int GlobalRouter::findInstancesObstructions(
    odb::Rect& dieArea,
    const std::vector<int>& layerExtensions)
{
  int macrosCnt = 0;
  int obstructionsCnt = 0;
  for (odb::dbInst* currInst : _block->getInsts()) {
    int pX, pY;

    odb::dbMaster* master = currInst->getMaster();

    currInst->getOrigin(pX, pY);
    odb::Point origin = odb::Point(pX, pY);

    odb::dbTransform transform(currInst->getOrient(), origin);

    bool isMacro = false;
    if (master->isBlock()) {
      macrosCnt++;
      isMacro = true;
    }

    for (odb::dbBox* currBox : master->getObstructions()) {
      int layer = currBox->getTechLayer()->getRoutingLevel();

      odb::Rect rect;
      currBox->getBox(rect);
      transform.apply(rect);

      int layerExtension = 0;

      if (isMacro) {
        layerExtension
            = layerExtensions[currBox->getTechLayer()->getRoutingLevel()];
        layerExtension += _macroExtension * _grid->getTileWidth();
      }

      odb::Point lowerBound = odb::Point(rect.xMin() - layerExtension,
                                         rect.yMin() - layerExtension);
      odb::Point upperBound = odb::Point(rect.xMax() + layerExtension,
                                         rect.yMax() + layerExtension);
      odb::Rect obstructionBox = odb::Rect(lowerBound, upperBound);
      if (!dieArea.contains(obstructionBox)) {
        _logger->warn(GRT, 38, "Found blockage outside die area in instance {}.", currInst->getConstName());
      }
      _grid->addObstruction(layer, obstructionBox);
      obstructionsCnt++;
    }

    for (odb::dbMTerm* mTerm : master->getMTerms()) {
      for (odb::dbMPin* mterm : mTerm->getMPins()) {
        odb::Point lowerBound;
        odb::Point upperBound;
        odb::Rect pinBox;
        int pinLayer;

        for (odb::dbBox* box : mterm->getGeometry()) {
          odb::Rect rect;
          box->getBox(rect);
          transform.apply(rect);

          odb::dbTechLayer* techLayer = box->getTechLayer();
          if (techLayer->getType().getValue()
              != odb::dbTechLayerType::ROUTING) {
            continue;
          }

          pinLayer = techLayer->getRoutingLevel();
          lowerBound = odb::Point(rect.xMin(), rect.yMin());
          upperBound = odb::Point(rect.xMax(), rect.yMax());
          pinBox = odb::Rect(lowerBound, upperBound);
          if (!dieArea.contains(pinBox)) {
            _logger->warn(GRT, 39, "Found pin outside die area in instance {}.", currInst->getConstName());
          }
          _grid->addObstruction(pinLayer, pinBox);
        }
      }
    }
  }

  _logger->info(GRT, 3, "Macros: {}", macrosCnt);
  return obstructionsCnt;
}

void GlobalRouter::findNetsObstructions(odb::Rect& dieArea)
{
  odb::dbSet<odb::dbNet> nets = _block->getNets();

  if (nets.empty()) {
    _logger->error(GRT, 94, "Design without nets.");
  }

  for (odb::dbNet* db_net : nets) {
    uint wireCnt = 0, viaCnt = 0;
    db_net->getWireCount(wireCnt, viaCnt);
    if (wireCnt < 1)
      continue;

    if (db_net->getSigType() == odb::dbSigType::POWER
        || db_net->getSigType() == odb::dbSigType::GROUND) {
      for (odb::dbSWire* swire : db_net->getSWires()) {
        for (odb::dbSBox* s : swire->getWires()) {
          if (s->isVia()) {
            continue;
          } else {
            odb::Rect wireRect;
            s->getBox(wireRect);
            int l = s->getTechLayer()->getRoutingLevel();

            odb::Point lowerBound
                = odb::Point(wireRect.xMin(), wireRect.yMin());
            odb::Point upperBound
                = odb::Point(wireRect.xMax(), wireRect.yMax());
            odb::Rect obstructionBox = odb::Rect(lowerBound, upperBound);
            if (!dieArea.contains(obstructionBox)) {
              _logger->warn(GRT, 40, "Net {} has wires outside die area.", db_net->getConstName());
            }
            _grid->addObstruction(l, obstructionBox);
          }
        }
      }
    } else {
      odb::dbWirePath path;
      odb::dbWirePathShape pshape;
      odb::dbWire* wire = db_net->getWire();

      odb::dbWirePathItr pitr;
      for (pitr.begin(wire); pitr.getNextPath(path);) {
        while (pitr.getNextShape(pshape)) {
          if (pshape.shape.isVia()) {
            continue;
          } else {
            odb::Rect wireRect;
            pshape.shape.getBox(wireRect);
            int l = pshape.shape.getTechLayer()->getRoutingLevel();

            odb::Point lowerBound
                = odb::Point(wireRect.xMin(), wireRect.yMin());
            odb::Point upperBound
                = odb::Point(wireRect.xMax(), wireRect.yMax());
            odb::Rect obstructionBox = odb::Rect(lowerBound, upperBound);
            if (!dieArea.contains(obstructionBox)) {
              _logger->warn(GRT, 41, "Net {} has wires outside die area.", db_net->getConstName());
            }
            _grid->addObstruction(l, obstructionBox);
          }
        }
      }
    }
  }
}

int GlobalRouter::computeMaxRoutingLayer()
{
  _block = _db->getChip()->getBlock();

  int maxRoutingLayer = -1;

  odb::dbTech* tech = _db->getTech();

  for (int layer = 1; layer <= tech->getRoutingLayerCount(); layer++) {
    odb::dbTechLayer* techLayer = tech->findRoutingLayer(layer);
    if (techLayer == nullptr) {
      _logger->error(GRT, 95, "Layer {} not found.", selectedMetal);
    }
    odb::dbTrackGrid* selectedTrack = _block->findTrackGrid(techLayer);
    if (selectedTrack == nullptr) {
      break;
    }
    maxRoutingLayer = layer;
  }

  return maxRoutingLayer;
}

double GlobalRouter::dbuToMicrons(int64_t dbu)
{
  return (double) dbu / (_block->getDbUnitsPerMicron());
}

std::map<int, odb::dbTechVia*> GlobalRouter::getDefaultVias(int maxRoutingLayer)
{
  odb::dbTech* tech = _db->getTech();
  odb::dbSet<odb::dbTechVia> vias = tech->getVias();
  std::map<int, odb::dbTechVia*> defaultVias;

  for (odb::dbTechVia* currVia : vias) {
    odb::dbStringProperty* prop
        = odb::dbStringProperty::find(currVia, "OR_DEFAULT");

    if (prop == nullptr) {
      continue;
    } else {
      _logger->info(GRT, 8, "Default via: {}.", currVia->getConstName());
      defaultVias[currVia->getBottomLayer()->getRoutingLevel()] = currVia;
    }
  }

  if (defaultVias.empty()) {
    _logger->warn(GRT, 43, "No OR_DEFAULT vias defined.");
    for (int i = 1; i <= maxRoutingLayer; i++) {
      for (odb::dbTechVia* currVia : vias) {
        if (currVia->getBottomLayer()->getRoutingLevel() == i) {
          debugPrint(_logger, utl::GRT, "l2v_pitch", 1,
              "Via for layers {} and {}: {}",
              currVia->getBottomLayer()->getName(),
              currVia->getTopLayer()->getName(),
              currVia->getName());
          defaultVias[i] = currVia;
          _logger->info(GRT, 224, "Chose via {} as default.",
                        currVia->getConstName());
          break;
        }
      }
    }
  }

  return defaultVias;
}

RegionAdjustment::RegionAdjustment(int minX,
                                   int minY,
                                   int maxX,
                                   int maxY,
                                   int l,
                                   float adjst)
{
  region = odb::Rect(minX, minY, maxX, maxY);
  layer = l;
  adjustment = adjst;
}

// Called from src/fastroute/FastRoute.cpp to so DB headers
// do not have to be included in the core code.
const char* getNetName(odb::dbNet* db_net)
{
  return db_net->getConstName();
}

// Useful for debugging.
void GlobalRouter::print(GRoute& route)
{
  for (GSegment& segment : route) {
    _logger->report("{:6d} {:6d} {:2d} -> {:6d} {:6d} {:2d}",
           segment.initX,
           segment.initY,
           segment.initLayer,
           segment.finalX,
           segment.finalY,
           segment.finalLayer);
  }
}

void GlobalRouter::reportLayerSettings(int minRoutingLayer, int maxRoutingLayer)
{
  odb::dbTech* tech = _db->getTech();
  odb::dbTechLayer* minLayer = tech->findRoutingLayer(minRoutingLayer);
  odb::dbTechLayer* maxLayer = tech->findRoutingLayer(maxRoutingLayer);
  _logger->info(GRT, 20, "Min routing layer: {}", minLayer->getName());
  _logger->info(GRT, 21, "Max routing layer: {}", maxLayer->getName());
  _logger->info(GRT, 22, "Global adjustment: {}%", int(_adjustment * 100));
  _logger->info(GRT, 23, "Grid origin: ({}, {})", _gridOrigin->x(), _gridOrigin->y());
  for (int l = 1; l <= maxRoutingLayer; l++) {
    if (_layerPitches[l] != 0) {
      odb::dbTechLayer* layer = tech->findRoutingLayer(l);
      _logger->info(GRT, 24, "Layer {} pitch: {}", layer->getName(), _layerPitches[l]);
    }
  }
}

void GlobalRouter::reportResources()
{
  _fastRoute->computeCongestionInformation();
  odb::dbTech* tech = _db->getTech();
  std::vector<int> original_resources = _fastRoute->getOriginalResources();
  std::vector<int> derated_resources = _fastRoute->getTotalCapacityPerLayer();

  _logger->report("");
  _logger->info(GRT, 53, "Routing resources analysis:");
  _logger->report("          Routing      Original      Derated      Resource");
  _logger->report("Layer     Direction    Resources     Resources    Reduction (%)");
  _logger->report("---------------------------------------------------------------");

  for (int l = 0; l < original_resources.size(); l++) {
    odb::dbTechLayer* layer = tech->findRoutingLayer(l+1);
    std::string routing_direction = (layer->getDirection() == odb::dbTechLayerDir::HORIZONTAL) ?
      "Horizontal" : "Vertical";

    float reduciton_percent = 0;
    if (original_resources[l] > 0) {
      reduciton_percent = (1.0 - ((float)derated_resources[l] / (float)original_resources[l]))*100;
    }

    _logger->report("{:7s}    {:10}   {:8}      {:8}          {:3.2f}%",
      layer->getName(), routing_direction, original_resources[l], derated_resources[l], reduciton_percent);
  }
  _logger->report("---------------------------------------------------------------");
  _logger->report("");
}

void GlobalRouter::reportCongestion()
{
  _fastRoute->computeCongestionInformation();
  odb::dbTech* tech = _db->getTech();
  const std::vector<int> &resources = _fastRoute->getTotalCapacityPerLayer();
  const std::vector<int> &demands = _fastRoute->getTotalUsagePerLayer();
  const std::vector<int> &overflows = _fastRoute->getTotalOverflowPerLayer();
  const std::vector<int> &max_h_overflows = _fastRoute->getMaxHorizontalOverflows();
  const std::vector<int> &max_v_overflows = _fastRoute->getMaxVerticalOverflows();

  int total_resource = 0;
  int total_demand = 0;
  int total_overflow = 0;
  int total_h_overflow = 0;
  int total_v_overflow = 0;

  _logger->report("");
  _logger->info(GRT, 96, "Final congestion report:");
  _logger->report("Layer         Resource        Demand        Usage (%)    Max H / Max V / Total Overflow");
  _logger->report("---------------------------------------------------------------------------------------");

  for (int l = 0; l < resources.size(); l++) {
    float usage_percentage;
    if (resources[l] == 0) {
      usage_percentage = 0.0;
    } else {
      usage_percentage
          = (float) demands[l] / (float) resources[l];
      usage_percentage *= 100;
    }

    total_resource += resources[l];
    total_demand += demands[l];
    total_overflow += overflows[l];
    total_h_overflow += max_h_overflows[l];
    total_v_overflow += max_v_overflows[l];

    odb::dbTechLayer* layer = tech->findRoutingLayer(l+1);
    _logger->report("{:7s}      {:9}       {:7}        {:8.2f}%            {:2} / {:2} / {:2}",
      layer->getName(), resources[l], demands[l], usage_percentage, max_h_overflows[l],
      max_v_overflows[l], overflows[l]);
  }
  float total_usage = (float)total_demand / (float)total_resource * 100;
  _logger->report("---------------------------------------------------------------------------------------");
  _logger->report("Total        {:9}       {:7}        {:8.2f}%            {:2} / {:2} / {:2}",
    total_resource, total_demand, total_usage, total_h_overflow, total_v_overflow, total_overflow);
  _logger->report("");
}

void GlobalRouter::reportLayerWireLengths()
{
  std::vector<int64_t> lengths;
  lengths.resize(_db->getTech()->getRoutingLayerCount() + 1);
  int64_t total_length = 0;
  for (auto& net_route : _routes) {
    odb::dbNet* db_net = net_route.first;
    GRoute& route = net_route.second;
    for (GSegment &seg : route) {
      int layer1 = seg.initLayer;
      int layer2 = seg.finalLayer;
      if (layer1 == layer2) {
        int seg_length = abs(seg.initX - seg.finalX) + abs(seg.initY - seg.finalY);
        lengths[layer1] += seg_length;
        total_length += seg_length;
      }
    }
  }
  if (total_length > 0) {
    odb::dbTech *tech = _db->getTech();
    for (int i = 0; i < lengths.size(); i++) {
      int64_t length = lengths[i];
      if (length > 0) {
        odb::dbTechLayer *layer = tech->findRoutingLayer(i);
        _logger->report("{:5s} {:8d}um {:3d}%",
                        layer->getName(),
                        static_cast<int64_t>(dbuToMicrons(length)),
                        static_cast<int>((100.0 * length) / total_length));
      }
    }
  }
}

////////////////////////////////////////////////////////////////

RoutePt::RoutePt(int x, int y, int layer) : _x(x), _y(y), _layer(layer)
{
}

bool operator<(const RoutePt& p1, const RoutePt& p2)
{
  return (p1._x < p2._x) || (p1._x == p2._x && p1._y < p2._y)
         || (p1._x == p2._x && p1._y == p2._y && p1._layer < p2._layer);
}

class GrouteRenderer : public gui::Renderer
{
public:
  GrouteRenderer(GlobalRouter *groute,
                 odb::dbTech* tech);
  void highlight(const odb::dbNet *net);
  virtual void drawObjects(gui::Painter& /* painter */) override;

private:
  GlobalRouter *groute_;
  odb::dbTech *tech_;
  const odb::dbNet *net_;
};

// Highlight guide in the gui.
void
GlobalRouter::highlightRoute(const odb::dbNet *net)
{
  if (_gui) {
    if (_groute_renderer == nullptr) {
      _groute_renderer = new GrouteRenderer(this, _db->getTech());
      _gui->registerRenderer(_groute_renderer);
    }
    _groute_renderer->highlight(net);
  }
}

GrouteRenderer::GrouteRenderer(GlobalRouter *groute,
                               odb::dbTech* tech) :
  groute_(groute),
  tech_(tech),
  net_(nullptr)
{
}

void
GrouteRenderer::highlight(const odb::dbNet *net)
{
  net_ = net;
}

void
GrouteRenderer::drawObjects(gui::Painter &painter)
{
  if (net_) {
    NetRouteMap& routes = groute_->getRoutes();
    GRoute &groute = routes[const_cast<odb::dbNet*>(net_)];
    for (GSegment &seg : groute) {
      int layer1 = seg.initLayer;
      int layer2 = seg.finalLayer;
      if (layer1 == layer2) {
        odb::dbTechLayer *layer = tech_->findRoutingLayer(layer1);
        // Draw rect because drawLine does not have a way to set the pen thickness.
        odb::Rect rect;
        // gui clips visiblity of rect when zoomed out so layer width doesn't work
        // very well.
        int thickness = layer->getWidth() * 20;
        if (seg.initX == seg.finalX)
          // vertical
          rect = odb::Rect(seg.initX, seg.initY, seg.initX + thickness, seg.finalY);
        else
          // horizontal
          rect = odb::Rect(seg.initX, seg.initY, seg.finalX, seg.initY + thickness);
        painter.setPen(layer);
        painter.setBrush(layer);
        painter.drawRect(rect);
      }
    }
  }
}

std::ostream& operator<<(std::ostream& os, const GlobalRouter::ROUTE_& route)
{
  using std::endl;
  os << "gridCountX = " << route.gridCountX << endl;
  os << "gridCountY = " << route.gridCountY << endl;
  os << "numLayers  = " << route.numLayers << endl;
  for (size_t i = 0; i < route.verticalEdgesCapacities.size(); ++i) {
    os << "verticalEdgesCapacities[" << i << "] = "
       << route.verticalEdgesCapacities[i] << endl;
  }

  for (size_t i = 0; i < route.horizontalEdgesCapacities.size(); ++i) {
    os << "horizontalEdgesCapacities[" << i << "] = "
       << route.horizontalEdgesCapacities[i] << endl;
  }

  for (size_t i = 0; i < route.minWireWidths.size(); ++i) {
    os << "minWireWidths[" << i << "] = "
       << route.minWireWidths[i] << endl;
  }

  for (size_t i = 0; i < route.minWireSpacings.size(); ++i) {
    os << "minWireSpacings[" << i << "] = "
       << route.minWireSpacings[i] << endl;
  }

  for (size_t i = 0; i < route.viaSpacings.size(); ++i) {
    os << "viaSpacings[" << i << "] = "
       << route.viaSpacings[i] << endl;
  }

  os << "gridOriginX = " << route.gridOriginX << endl;
  os << "gridOriginY = " << route.gridOriginY << endl;

  os << "tileWidth = " << route.tileWidth << endl;
  os << "tileHeight = " << route.tileHeight << endl;

  os << "blockPorosity = " << route.blockPorosity << endl;
  // int numAdjustments;
  //   std::vector<ADJUSTMENT_> adjustments;
  return os;
}

}  // namespace grt<|MERGE_RESOLUTION|>--- conflicted
+++ resolved
@@ -157,19 +157,9 @@
   _fastRoute->setOverflowIterations(_overflowIterations);
   _fastRoute->setPDRevForHighFanout(_pdRevForHighFanout);
   _fastRoute->setAllowOverflow(_allowOverflow);
-
-<<<<<<< HEAD
-  odb::dbTech* tech = _db->getTech();
+  
   _block = _db->getChip()->getBlock();
-  odb::dbTechLayer* minLayer = tech->findRoutingLayer(minRoutingLayer);
-  odb::dbTechLayer* maxLayer = tech->findRoutingLayer(maxRoutingLayer);
-  _logger->report("Min routing layer: {}", minLayer->getName());
-  _logger->report("Max routing layer: {}", maxLayer->getName());
-  _logger->report("Global adjustment: {}%", int(_adjustment * 100));
-  _logger->report("Grid origin: ({}, {})", _gridOrigin->x(), _gridOrigin->y());
-=======
   reportLayerSettings(minRoutingLayer, maxRoutingLayer);
->>>>>>> 42fadf83
 
   initRoutingLayers();
   initRoutingTracks(maxRoutingLayer);
@@ -3225,12 +3215,6 @@
   _logger->info(GRT, 21, "Max routing layer: {}", maxLayer->getName());
   _logger->info(GRT, 22, "Global adjustment: {}%", int(_adjustment * 100));
   _logger->info(GRT, 23, "Grid origin: ({}, {})", _gridOrigin->x(), _gridOrigin->y());
-  for (int l = 1; l <= maxRoutingLayer; l++) {
-    if (_layerPitches[l] != 0) {
-      odb::dbTechLayer* layer = tech->findRoutingLayer(l);
-      _logger->info(GRT, 24, "Layer {} pitch: {}", layer->getName(), _layerPitches[l]);
-    }
-  }
 }
 
 void GlobalRouter::reportResources()
