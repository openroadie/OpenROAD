--- conflicted
+++ resolved
@@ -49,38 +49,22 @@
 met5       Horizontal       3362          3280          2.44%
 ---------------------------------------------------------------
 
-<<<<<<< HEAD
-[INFO GRT-0111] Final number of vias: 937
-[INFO GRT-0112] Final usage 3D: 5790
-=======
-[INFO GRT-0111] Final number of vias: 936
-[INFO GRT-0112] Final usage 3D: 5756
->>>>>>> 3a06dd5e
+[INFO GRT-0111] Final number of vias: 933
+[INFO GRT-0112] Final usage 3D: 5749
 
 [INFO GRT-0096] Final congestion report:
 Layer         Resource        Demand        Usage (%)    Max H / Max V / Total Overflow
 ---------------------------------------------------------------------------------------
-<<<<<<< HEAD
-li1              24714          1547            6.26%             0 /  0 /  0
-met1             28047          1432            5.11%             0 /  0 /  0
-=======
-li1              24714          1485            6.01%             0 /  0 /  0
+li1              24714          1487            6.02%             0 /  0 /  0
 met1             28047          1463            5.22%             0 /  0 /  0
->>>>>>> 3a06dd5e
 met2             24920             0            0.00%             0 /  0 /  0
 met3             15040             0            0.00%             0 /  0 /  0
 met4              9768             0            0.00%             0 /  0 /  0
 met5              3280             0            0.00%             0 /  0 /  0
 ---------------------------------------------------------------------------------------
-<<<<<<< HEAD
-Total           105769          2979            2.82%             0 /  0 /  0
+Total           105769          2950            2.79%             0 /  0 /  0
 
-[INFO GRT-0018] Total wirelength: 30492 um
-=======
-Total           105769          2948            2.79%             0 /  0 /  0
-
-[INFO GRT-0018] Total wirelength: 30304 um
->>>>>>> 3a06dd5e
+[INFO GRT-0018] Total wirelength: 30312 um
 [WARNING STA-0328] port 'DIOD' not found.
 [ERROR GRT-0069] Diode not found.
 GRT-0069