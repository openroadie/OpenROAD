--- conflicted
+++ resolved
@@ -965,12 +965,9 @@
   ensureLevelDrvrVertices();
   sta_->ensureClkNetwork();
   makeEquivCells();
-<<<<<<< HEAD
   findBuffersAndInverters();
-=======
   checkLibertyForAllCorners();
   findBuffers();
->>>>>>> 921553ef
   findTargetLoads();
 }
 
@@ -2326,12 +2323,9 @@
 Resizer::findMaxWireLength()
 {
   init();
-<<<<<<< HEAD
   findBuffersAndInverters();
-=======
   checkLibertyForAllCorners();
   findBuffers();
->>>>>>> 921553ef
   findTargetLoads();
   return findMaxWireLength1();
 }
