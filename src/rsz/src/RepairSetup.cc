--- conflicted
+++ resolved
@@ -391,13 +391,10 @@
         break;
       }
 
-<<<<<<< HEAD
       // Debug code
       generatePairedBufferReport(drvr_path, drvr_index, &expanded);
 
-=======
       // Pin swapping 
->>>>>>> e97d7958
       if (!skip_pin_swap) {
         if (swapPins(drvr_path, drvr_index, &expanded)) {
           changed = true;
