--- conflicted
+++ resolved
@@ -41,58 +41,43 @@
 using namespace fr;
 namespace gtl = boost::polygon;
 
-<<<<<<< HEAD
-inline frCoord FlexDRWorker::pt2boxDistSquare(const frPoint& pt,
-                                              const frBox& box)
+inline frSquaredDistance FlexDRWorker::pt2boxDistSquare(const frPoint& pt,
+                                                        const frBox& box)
 {
   frCoord dx = max(max(box.left() - pt.x(), pt.x() - box.right()), 0);
   frCoord dy = max(max(box.bottom() - pt.y(), pt.y() - box.top()), 0);
-  return dx * dx + dy * dy;
-}
-
-inline frCoord FlexDRWorker::box2boxDistSquare(const frBox& box1,
-                                               const frBox& box2,
-                                               frCoord& dx,
-                                               frCoord& dy)
+  return (frSquaredDistance) dx * dx + (frSquaredDistance) dy * dy;
+}
+
+inline frSquaredDistance FlexDRWorker::pt2ptDistSquare(const frPoint& pt1,
+                                                       const frPoint& pt2)
+{
+  frCoord dx = abs(pt1.x() - pt2.x());
+  frCoord dy = abs(pt1.y() - pt2.y());
+  return (frSquaredDistance) dx * dx + (frSquaredDistance) dy * dy;
+}
+
+inline frSquaredDistance FlexDRWorker::box2boxDistSquare(const frBox& box1,
+                                                         const frBox& box2,
+                                                         frCoord& dx,
+                                                         frCoord& dy)
 {
   dx = max(max(box1.left(), box2.left()) - min(box1.right(), box2.right()), 0);
   dy = max(max(box1.bottom(), box2.bottom()) - min(box1.top(), box2.top()), 0);
-  return dx * dx + dy * dy;
-=======
-inline frSquaredDistance FlexDRWorker::pt2boxDistSquare(const frPoint &pt, const frBox &box) {
-  frCoord dx = max(max(box.left()   - pt.x(), pt.x() - box.right()), 0);
-  frCoord dy = max(max(box.bottom() - pt.y(), pt.y() - box.top()),   0);
-  return (frSquaredDistance)dx * dx + (frSquaredDistance)dy * dy;
-}
-
-inline frSquaredDistance FlexDRWorker::pt2ptDistSquare(const frPoint &pt1, const frPoint &pt2) {
-  frCoord dx = abs(pt1.x() - pt2.x());
-  frCoord dy = abs(pt1.y() - pt2.y());
-  return (frSquaredDistance)dx * dx + (frSquaredDistance)dy * dy;
-}
-
-inline frSquaredDistance FlexDRWorker::box2boxDistSquare(const frBox &box1, const frBox &box2, frCoord &dx, frCoord &dy) {
-  dx = max(max(box1.left(), box2.left())     - min(box1.right(), box2.right()), 0);
-  dy = max(max(box1.bottom(), box2.bottom()) - min(box1.top(), box2.top()),     0);
-  return (frSquaredDistance)dx * dx + (frSquaredDistance)dy * dy;
->>>>>>> 4c29684b
+  return (frSquaredDistance) dx * dx + (frSquaredDistance) dy * dy;
 }
 
 // prlx = -dx, prly = -dy
 // dx > 0 : disjoint in x; dx = 0 : touching in x; dx < 0 : overlap in x
-<<<<<<< HEAD
-inline frCoord FlexDRWorker::box2boxDistSquareNew(const frBox& box1,
-                                                  const frBox& box2,
-                                                  frCoord& dx,
-                                                  frCoord& dy)
+inline frSquaredDistance FlexDRWorker::box2boxDistSquareNew(const frBox& box1,
+                                                            const frBox& box2,
+                                                            frCoord& dx,
+                                                            frCoord& dy)
 {
   dx = max(box1.left(), box2.left()) - min(box1.right(), box2.right());
-=======
-inline frSquaredDistance FlexDRWorker::box2boxDistSquareNew(const frBox &box1, const frBox &box2, frCoord &dx, frCoord &dy) {
-  dx = max(box1.left(), box2.left())     - min(box1.right(), box2.right());
->>>>>>> 4c29684b
   dy = max(box1.bottom(), box2.bottom()) - min(box1.top(), box2.top());
-  return (frSquaredDistance)max(dx, 0) * max(dx, 0) + (frSquaredDistance)max(dy, 0) * max(dy, 0);
+  return (frSquaredDistance) max(dx, 0) * max(dx, 0)
+         + (frSquaredDistance) max(dy, 0) * max(dy, 0);
 }
 
 void FlexDRWorker::modViaForbiddenThrough(const FlexMazeIdx& bi,
@@ -268,15 +253,10 @@
     cout << "Warning: no min spacing rule" << endl;
     return;
   }
-<<<<<<< HEAD
   if (ndr)
     bloatDist = max(bloatDist, ndr->getSpacing(z));
-  frCoord bloatDistSquare = bloatDist * bloatDist;
-=======
-  if (ndr) bloatDist = max(bloatDist, ndr->getSpacing(z));
   frSquaredDistance bloatDistSquare = bloatDist;
   bloatDistSquare *= bloatDist;
->>>>>>> 4c29684b
 
   FlexMazeIdx mIdx1;
   FlexMazeIdx mIdx2;
@@ -481,13 +461,8 @@
         reqDist = static_cast<frSpacingTableTwConstraint*>(con)->find(
             width1, width2planar, prl > 0 ? length1 : 0);
       }
-<<<<<<< HEAD
-      if (distSquare < reqDist * reqDist) {
+      if (distSquare < (frSquaredDistance) reqDist * reqDist) {
         switch (type) {
-=======
-      if (distSquare < (frSquaredDistance)reqDist * reqDist) {
-        switch(type) {
->>>>>>> 4c29684b
           case 0:
             gridGraph_.subDRCCostPlanar(i, j, z);  // safe access
             break;
@@ -533,13 +508,8 @@
           reqDist = static_cast<frSpacingTableTwConstraint*>(con)->find(
               width1, width2viaL, prl);
         }
-<<<<<<< HEAD
         if (distSquare < reqDist * reqDist) {
           switch (type) {
-=======
-        if (distSquare < (frSquaredDistance)reqDist * reqDist) {
-          switch(type) {
->>>>>>> 4c29684b
             case 0:
               gridGraph_.subDRCCostVia(i, j, z - 1);
               break;
@@ -586,13 +556,8 @@
           reqDist = static_cast<frSpacingTableTwConstraint*>(con)->find(
               width1, width2viaU, prl);
         }
-<<<<<<< HEAD
-        if (distSquare < reqDist * reqDist) {
+        if (distSquare < (frSquaredDistance) reqDist * reqDist) {
           switch (type) {
-=======
-        if (distSquare < (frSquaredDistance)reqDist * reqDist) {
-          switch(type) {
->>>>>>> 4c29684b
             case 0:
               gridGraph_.subDRCCostVia(i, j, z);
               break;
@@ -982,14 +947,7 @@
       bloatDistEolX = max(bloatDistEolX, eolSpace);
     }
   }
-<<<<<<< HEAD
-  // frCoord bloatDistSquare = bloatDist * bloatDist;
-
-=======
-  //frSquaredDistance bloatDistSquare = bloatDist;
-  //bloatDistSquare *= bloatDist;
-  
->>>>>>> 4c29684b
+
   FlexMazeIdx mIdx1;
   FlexMazeIdx mIdx2;
   // assumes width always > 2
@@ -1045,7 +1003,6 @@
       }
       if (con->typeId() == frConstraintTypeEnum::frcSpacingConstraint) {
         reqDist = static_cast<frSpacingConstraint*>(con)->getMinSpacing();
-<<<<<<< HEAD
       } else if (con->typeId()
                  == frConstraintTypeEnum::frcSpacingTablePrlConstraint) {
         reqDist
@@ -1062,19 +1019,7 @@
       }
       if (ndr)
         reqDist = max(reqDist, ndr->getSpacing(z));
-      if (distSquare < reqDist * reqDist) {
-=======
-      } else if (con->typeId() == frConstraintTypeEnum::frcSpacingTablePrlConstraint) {
-        reqDist = (isBlockage && USEMINSPACING_OBS && !isFatVia) ? static_cast<frSpacingTablePrlConstraint*>(con)->findMin() :
-                               static_cast<frSpacingTablePrlConstraint*>(con)->find(max(width1, width2), prl);
-      } else if (con->typeId() == frConstraintTypeEnum::frcSpacingTableTwConstraint) {
-        reqDist = (isBlockage && USEMINSPACING_OBS && !isFatVia) ? static_cast<frSpacingTableTwConstraint*>(con)->findMin() :
-                               static_cast<frSpacingTableTwConstraint*>(con)->find(width1, width2, prl);
-      }
-      if (ndr) 
-            reqDist = max(reqDist, ndr->getSpacing(z));
-      if (distSquare < (frSquaredDistance)reqDist * reqDist) {
->>>>>>> 4c29684b
+      if (distSquare < (frSquaredDistance) reqDist * reqDist) {
         if (isUpperVia) {
           switch (type) {
             case 0:
@@ -1452,14 +1397,7 @@
       bloatDist = max(bloatDist, con->getCutWithin());
     }
   }
-<<<<<<< HEAD
-  // frCoord bloatDistSquare = bloatDist * bloatDist;
-
-=======
-  //frSquaredDistance bloatDistSquare = bloatDist;
-  //bloatDistSquare *= bloatDist;
-  
->>>>>>> 4c29684b
+
   FlexMazeIdx mIdx1;
   FlexMazeIdx mIdx2;
   // assumes width always > 2
@@ -1492,14 +1430,7 @@
         tmpBxCenter.set((tmpBx.left() + tmpBx.right()) / 2,
                         (tmpBx.bottom() + tmpBx.top()) / 2);
         distSquare = box2boxDistSquareNew(box, tmpBx, dx, dy);
-<<<<<<< HEAD
-        c2cSquare = (boxCenter.x() - tmpBxCenter.x())
-                        * (boxCenter.x() - tmpBxCenter.x())
-                    + (boxCenter.y() - tmpBxCenter.y())
-                          * (boxCenter.y() - tmpBxCenter.y());
-=======
         c2cSquare = pt2ptDistSquare(boxCenter, tmpBxCenter);
->>>>>>> 4c29684b
         prl = max(-dx, -dy);
         for (auto con :
              getDesign()->getTech()->getLayer(lNum)->getCutSpacing()) {
@@ -1630,15 +1561,9 @@
 
   frPoint pt;
   frBox tmpBx;
-<<<<<<< HEAD
-  frCoord distSquare = 0;
-  frCoord c2cSquare = 0;
-  frCoord dx, dy /*, prl*/;
-=======
   frSquaredDistance distSquare = 0;
   frSquaredDistance c2cSquare = 0;
-  frCoord dx, dy/*, prl*/;
->>>>>>> 4c29684b
+  frCoord dx, dy;
   frTransform xform;
   frSquaredDistance reqDistSquare = 0;
   frPoint boxCenter, tmpBxCenter;
@@ -1656,14 +1581,7 @@
         tmpBxCenter.set((tmpBx.left() + tmpBx.right()) / 2,
                         (tmpBx.bottom() + tmpBx.top()) / 2);
         distSquare = box2boxDistSquareNew(box, tmpBx, dx, dy);
-<<<<<<< HEAD
-        c2cSquare = (boxCenter.x() - tmpBxCenter.x())
-                        * (boxCenter.x() - tmpBxCenter.x())
-                    + (boxCenter.y() - tmpBxCenter.y())
-                          * (boxCenter.y() - tmpBxCenter.y());
-=======
         c2cSquare = pt2ptDistSquare(boxCenter, tmpBxCenter);
->>>>>>> 4c29684b
         hasViol = false;
         reqDistSquare = con->getCutSpacing();
         reqDistSquare *= con->getCutSpacing();
