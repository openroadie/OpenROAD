/* Authors: Lutong Wang and Bangqi Xu */
/*
 * Copyright (c) 2019, The Regents of the University of California
 * All rights reserved.
 *
 * Redistribution and use in source and binary forms, with or without
 * modification, are permitted provided that the following conditions are met:
 *     * Redistributions of source code must retain the above copyright
 *       notice, this list of conditions and the following disclaimer.
 *     * Redistributions in binary form must reproduce the above copyright
 *       notice, this list of conditions and the following disclaimer in the
 *       documentation and/or other materials provided with the distribution.
 *     * Neither the name of the University nor the
 *       names of its contributors may be used to endorse or promote products
 *       derived from this software without specific prior written permission.
 *
 * THIS SOFTWARE IS PROVIDED BY THE COPYRIGHT HOLDERS AND CONTRIBUTORS "AS IS"
 * AND ANY EXPRESS OR IMPLIED WARRANTIES, INCLUDING, BUT NOT LIMITED TO, THE
 * IMPLIED WARRANTIES OF MERCHANTABILITY AND FITNESS FOR A PARTICULAR PURPOSE
 * ARE DISCLAIMED. IN NO EVENT SHALL THE REGENTS BE LIABLE FOR ANY DIRECT,
 * INDIRECT, INCIDENTAL, SPECIAL, EXEMPLARY, OR CONSEQUENTIAL DAMAGES
 * (INCLUDING, BUT NOT LIMITED TO, PROCUREMENT OF SUBSTITUTE GOODS OR SERVICES;
 * LOSS OF USE, DATA, OR PROFITS; OR BUSINESS INTERRUPTION) HOWEVER CAUSED AND
 * ON ANY THEORY OF LIABILITY, WHETHER IN CONTRACT, STRICT LIABILITY, OR TORT
 * (INCLUDING NEGLIGENCE OR OTHERWISE) ARISING IN ANY WAY OUT OF THE USE OF THIS
 * SOFTWARE, EVEN IF ADVISED OF THE POSSIBILITY OF SUCH DAMAGE.
 */

#ifndef _FR_FLEXTA_H_
#define _FR_FLEXTA_H_

#include <memory>
#include <set>

#include "db/obj/frVia.h"
#include "db/taObj/taPin.h"
#include "frDesign.h"

namespace fr {
class FlexTA
{
 public:
  // constructors
  FlexTA(frDesign* in, Logger* logger)
      : tech_(in->getTech()), design_(in), logger_(logger){};
  // getters
  frTechObject* getTech() const { return tech_; }
  frDesign* getDesign() const { return design_; }
  // others
  int main();

 protected:
  frTechObject* tech_;
  frDesign* design_;
  Logger* logger_;
  // others
  void main_helper(frLayerNum lNum, int maxOffsetIter, int panelWidth);
  void initTA(int size);
  void searchRepair(int iter, int size, int offset);
  int initTA_helper(int iter, int size, int offset, bool isH, int& numPanels);
};

class FlexTAWorker;
class FlexTAWorkerRegionQuery
{
 public:
  FlexTAWorkerRegionQuery(FlexTAWorker* in);
  ~FlexTAWorkerRegionQuery();
  frDesign* getDesign() const;
  FlexTAWorker* getTAWorker() const;

  void add(taPinFig* fig);
  void remove(taPinFig* fig);
  void query(const frBox& box,
             frLayerNum layerNum,
             std::set<taPin*, frBlockObjectComp>& result);

  void addCost(const frBox& box,
               frLayerNum layerNum,
               frBlockObject* obj,
               frConstraint* con);
  void removeCost(const frBox& box,
                  frLayerNum layerNum,
                  frBlockObject* obj,
                  frConstraint* con);
  void queryCost(
      const frBox& box,
      frLayerNum layerNum,
      std::vector<rq_box_value_t<std::pair<frBlockObject*, frConstraint*>>>&
          result);

  void init();

 private:
  struct Impl;
  std::unique_ptr<Impl> impl_;
};

class FlexTAWorker
{
 public:
  // constructors
  FlexTAWorker(frDesign* designIn)
      : tech_(nullptr),
        design_(designIn),
        dir_(frPrefRoutingDirEnum::frcNotApplicablePrefRoutingDir),
        taIter_(0),
        rq_(this),
        numAssigned_(0),
        totCost_(0),
        maxRetry_(1){};
  // setters
  void setRouteBox(const frBox& boxIn) { routeBox_.set(boxIn); }
  void setExtBox(const frBox& boxIn) { extBox_.set(boxIn); }
  void setDir(frPrefRoutingDirEnum in) { dir_ = in; }
  void setTAIter(int in) { taIter_ = in; }
  void addIroute(std::unique_ptr<taPin> in, bool isExt = false)
  {
    in->setId(iroutes_.size() + extIroutes_.size());
    if (isExt) {
      extIroutes_.push_back(std::move(in));
    } else {
      iroutes_.push_back(std::move(in));
    }
  }
  void addToReassignIroutes(taPin* in) { reassignIroutes_.insert(in); }
  void removeFromReassignIroutes(taPin* in)
  {
    auto it = reassignIroutes_.find(in);
    if (it != reassignIroutes_.end()) {
      reassignIroutes_.erase(it);
    }
  }
  taPin* popFromReassignIroutes()
  {
    taPin* sol = nullptr;
    if (!reassignIroutes_.empty()) {
      sol = *reassignIroutes_.begin();
      reassignIroutes_.erase(reassignIroutes_.begin());
    }
<<<<<<< HEAD
    return sol;
  }
  // getters
  frTechObject* getTech() const { return design_->getTech(); }
  frDesign* getDesign() const { return design_; }
  const frBox& getRouteBox() const { return routeBox_; }
  const frBox& getExtBox() const { return extBox_; }
  frPrefRoutingDirEnum getDir() const { return dir_; }
  int getTAIter() const { return taIter_; }
  bool isInitTA() const { return (taIter_ == 0); }
  frRegionQuery* getRegionQuery() const { return design_->getRegionQuery(); }
  void getTrackIdx(frCoord loc1,
                   frCoord loc2,
                   frLayerNum lNum,
                   int& idx1,
                   int& idx2) const
  {
    idx1 = int(
        std::lower_bound(trackLocs_[lNum].begin(), trackLocs_[lNum].end(), loc1)
        - trackLocs_[lNum].begin());
    idx2 = int(std::upper_bound(
                   trackLocs_[lNum].begin(), trackLocs_[lNum].end(), loc2)
               - trackLocs_[lNum].begin())
           - 1;
  }
  const std::vector<frCoord>& getTrackLocs(frLayerNum in) const
  {
    return trackLocs_[in];
  }
  const FlexTAWorkerRegionQuery& getWorkerRegionQuery() const { return rq_; }
  FlexTAWorkerRegionQuery& getWorkerRegionQuery() { return rq_; }
  int getNumAssigned() const { return numAssigned_; }
  // others
  int main();
  int main_mt();

 protected:
  frTechObject* tech_;  // not set
  frDesign* design_;
  frBox routeBox_;
  frBox extBox_;
  frPrefRoutingDirEnum dir_;
  int taIter_;
  FlexTAWorkerRegionQuery rq_;

  std::vector<std::unique_ptr<taPin>> iroutes_;  // unsorterd iroutes
  std::vector<std::unique_ptr<taPin>> extIroutes_;
  std::vector<std::vector<frCoord>> trackLocs_;
  std::set<taPin*, taPinComp>
      reassignIroutes_;  // iroutes to be assigned in sorted order

  int numAssigned_;
  int totCost_;
  int maxRetry_;

  //// others
  void init();
  void initFixedObjs();
  frCoord initFixedObjs_calcBloatDist(frBlockObject* obj,
                                      const frLayerNum lNum,
                                      const frBox& box);
  frCoord initFixedObjs_calcOBSBloatDistVia(frViaDef* viaDef,
                                            const frLayerNum lNum,
                                            const frBox& box,
                                            bool isOBS = true);
  void initFixedObjs_helper(const frBox& box,
                            frCoord bloatDist,
                            frLayerNum lNum,
                            frNet* net);
  void initTracks();
  void initIroutes();
  void initIroute(frGuide* in);
  void initIroute_helper(frGuide* guide,
                         frCoord& maxBegin,
                         frCoord& minEnd,
                         std::set<frCoord>& downViaCoordSet,
                         std::set<frCoord>& upViaCoordSet,
                         int& wlen,
                         frCoord& wlen2);
  void initIroute_helper_generic(frGuide* guide,
                                 frCoord& maxBegin,
                                 frCoord& minEnd,
                                 std::set<frCoord>& downViaCoordSet,
                                 std::set<frCoord>& upViaCoordSet,
                                 int& wlen,
                                 frCoord& wlen2);
  void initIroute_helper_generic_helper(frGuide* guide, frCoord& wlen2);
  bool initIroute_helper_pin(frGuide* guide,
                             frCoord& maxBegin,
                             frCoord& minEnd,
                             std::set<frCoord>& downViaCoordSet,
                             std::set<frCoord>& upViaCoordSet,
                             int& wlen,
                             frCoord& wlen2);
  void initCosts();
  void sortIroutes();

  // quick drc
  inline frCoord box2boxDistSquare(const frBox& box1,
                                   const frBox& box2,
                                   frCoord& dx,
                                   frCoord& dy);
  void addCost(taPinFig* fig,
               std::set<taPin*, frBlockObjectComp>* pinS = nullptr);
  void subCost(taPinFig* fig,
               std::set<taPin*, frBlockObjectComp>* pinS = nullptr);
  void modCost(taPinFig* fig,
               bool isAddCost,
               std::set<taPin*, frBlockObjectComp>* pinS = nullptr);
  void modMinSpacingCostPlanar(const frBox& box,
                               frLayerNum lNum,
                               taPinFig* fig,
                               bool isAddCost,
                               std::set<taPin*, frBlockObjectComp>* pinS
                               = nullptr);
  void modMinSpacingCostVia(const frBox& box,
                            frLayerNum lNum,
                            taPinFig* fig,
                            bool isAddCost,
                            bool isUpperVia,
                            bool isCurrPs,
                            std::set<taPin*, frBlockObjectComp>* pinS
                            = nullptr);
  void modCutSpacingCost(const frBox& box,
                         frLayerNum lNum,
                         taPinFig* fig,
                         bool isAddCost,
                         std::set<taPin*, frBlockObjectComp>* pinS = nullptr);

  // initTA
  void assign();
  void assignIroute(taPin* iroute);
  void assignIroute_init(taPin* iroute,
                         std::set<taPin*, frBlockObjectComp>* pinS);
  void assignIroute_availTracks(taPin* iroute,
                                frLayerNum& lNum,
                                int& idx1,
                                int& idx2);
  int assignIroute_bestTrack(taPin* iroute,
                             frLayerNum lNum,
                             int idx1,
                             int idx2);
  void assignIroute_bestTrack_helper(taPin* iroute,
                                     frLayerNum lNum,
                                     int trackIdx,
                                     frUInt4& bestCost,
                                     frCoord& bestTrackLoc,
                                     int& bestTrackIdx,
                                     frUInt4& drcCost);
  frUInt4 assignIroute_getCost(taPin* iroute,
                               frCoord trackLoc,
                               frUInt4& drcCost);
  frUInt4 assignIroute_getWlenCost(taPin* iroute, frCoord trackLoc);
  frUInt4 assignIroute_getPinCost(taPin* iroute, frCoord trackLoc);
  frUInt4 assignIroute_getAlignCost(taPin* iroute, frCoord trackLoc);
  frUInt4 assignIroute_getDRCCost(taPin* iroute, frCoord trackLoc);
  frUInt4 assignIroute_getDRCCost_helper(taPin* iroute,
                                         frBox& box,
                                         frLayerNum lNum);
  void assignIroute_updateIroute(taPin* iroute,
                                 frCoord bestTrackLoc,
                                 std::set<taPin*, frBlockObjectComp>* pinS);
  void assignIroute_updateOthers(std::set<taPin*, frBlockObjectComp>& pinS);

  // end
  void end();
  void saveToGuides();

  friend class FlexTA;
};
=======
    // others
    int main();
    int main_mt();
    
  protected:
    frTechObject*                      tech_; // not set
    frDesign*                          design_;
    frBox                              routeBox_;
    frBox                              extBox_;
    frPrefRoutingDirEnum               dir_;
    int                                taIter_;
    FlexTAWorkerRegionQuery            rq_;

    std::vector<std::unique_ptr<taPin> > iroutes_; // unsorterd iroutes
    std::vector<std::unique_ptr<taPin> > extIroutes_;
    std::vector<std::vector<frCoord> >   trackLocs_;
    std::set<taPin*, taPinComp>  reassignIroutes_; // iroutes to be assigned in sorted order

    int                                numAssigned_;
    int                                totCost_;
    int                                maxRetry_;
    
    //// others
    void init();
    void initFixedObjs();
    frCoord initFixedObjs_calcBloatDist(frBlockObject *obj, const frLayerNum lNum, const frBox &box);
    frCoord initFixedObjs_calcOBSBloatDistVia(frViaDef *viaDef, const frLayerNum lNum, const frBox &box, bool isOBS = true);
    void initFixedObjs_helper(const frBox &box, frCoord bloatDist, frLayerNum lNum, frNet* net);
    void initTracks();
    void initIroutes();
    void initIroute(frGuide *in);
    void initIroute_helper(frGuide* guide, frCoord &maxBegin, frCoord &minEnd, 
                           std::set<frCoord> &downViaCoordSet, std::set<frCoord> &upViaCoordSet, int &wlen, frCoord &wlen2);
    void initIroute_helper_generic(frGuide* guide, frCoord &maxBegin, frCoord &minEnd, 
                                   std::set<frCoord> &downViaCoordSet, std::set<frCoord> &upViaCoordSet, int &wlen, frCoord &wlen2);
    void initIroute_helper_generic_helper(frGuide* guide, frCoord &wlen2);
    bool initIroute_helper_pin(frGuide* guide, frCoord &maxBegin, frCoord &minEnd, 
                               std::set<frCoord> &downViaCoordSet, std::set<frCoord> &upViaCoordSet, int &wlen, frCoord &wlen2);
    void initCosts();
    void sortIroutes();

    // quick drc
    inline frSquaredDistance box2boxDistSquare(const frBox &box1, const frBox &box2, frCoord &dx, frCoord &dy);
    void addCost(taPinFig* fig, std::set<taPin*, frBlockObjectComp> *pinS = nullptr);
    void subCost(taPinFig* fig, std::set<taPin*, frBlockObjectComp> *pinS = nullptr);
    void modCost(taPinFig* fig, bool isAddCost, std::set<taPin*, frBlockObjectComp> *pinS = nullptr);
    void modMinSpacingCostPlanar(const frBox &box, frLayerNum lNum, taPinFig* fig, bool isAddCost, 
                                 std::set<taPin*, frBlockObjectComp> *pinS = nullptr);
    void modMinSpacingCostVia(const frBox &box, frLayerNum lNum, taPinFig* fig, bool isAddCost, bool isUpperVia, 
                              bool isCurrPs, std::set<taPin*, frBlockObjectComp> *pinS = nullptr);
    void modCutSpacingCost(const frBox &box, frLayerNum lNum, taPinFig* fig, bool isAddCost, std::set<taPin*, frBlockObjectComp> *pinS = nullptr);

    // initTA
    void assign();
    void assignIroute(taPin* iroute);
    void assignIroute_init(taPin* iroute, std::set<taPin*, frBlockObjectComp> *pinS);
    void assignIroute_availTracks(taPin* iroute, frLayerNum &lNum, int &idx1, int &idx2);
    int  assignIroute_bestTrack(taPin* iroute, frLayerNum lNum, int idx1, int idx2);
    void assignIroute_bestTrack_helper(taPin* iroute, frLayerNum lNum, int trackIdx, frUInt4 &bestCost, 
                                       frCoord &bestTrackLoc, int &bestTrackIdx, frUInt4 &drcCost);
    frUInt4 assignIroute_getCost(taPin *iroute, frCoord trackLoc, frUInt4 &drcCost);
    frUInt4 assignIroute_getWlenCost(taPin *iroute, frCoord trackLoc);
    frUInt4 assignIroute_getPinCost(taPin* iroute, frCoord trackLoc);
    frUInt4 assignIroute_getAlignCost(taPin* iroute, frCoord trackLoc);
    frUInt4 assignIroute_getDRCCost(taPin *iroute, frCoord trackLoc);
    frUInt4 assignIroute_getDRCCost_helper(taPin* iroute, frBox &box, frLayerNum lNum);
    void assignIroute_updateIroute(taPin* iroute, frCoord bestTrackLoc, std::set<taPin*, frBlockObjectComp> *pinS);
    void assignIroute_updateOthers(std::set<taPin*, frBlockObjectComp> &pinS);

    // end
    void end();
    void saveToGuides();

    friend class FlexTA;
  };

}
>>>>>>> 4c29684b

}  // namespace fr

#endif<|MERGE_RESOLUTION|>--- conflicted
+++ resolved
@@ -138,7 +138,6 @@
       sol = *reassignIroutes_.begin();
       reassignIroutes_.erase(reassignIroutes_.begin());
     }
-<<<<<<< HEAD
     return sol;
   }
   // getters
@@ -237,10 +236,10 @@
   void sortIroutes();
 
   // quick drc
-  inline frCoord box2boxDistSquare(const frBox& box1,
-                                   const frBox& box2,
-                                   frCoord& dx,
-                                   frCoord& dy);
+  frSquaredDistance box2boxDistSquare(const frBox& box1,
+                                      const frBox& box2,
+                                      frCoord& dx,
+                                      frCoord& dy);
   void addCost(taPinFig* fig,
                std::set<taPin*, frBlockObjectComp>* pinS = nullptr);
   void subCost(taPinFig* fig,
@@ -309,85 +308,6 @@
 
   friend class FlexTA;
 };
-=======
-    // others
-    int main();
-    int main_mt();
-    
-  protected:
-    frTechObject*                      tech_; // not set
-    frDesign*                          design_;
-    frBox                              routeBox_;
-    frBox                              extBox_;
-    frPrefRoutingDirEnum               dir_;
-    int                                taIter_;
-    FlexTAWorkerRegionQuery            rq_;
-
-    std::vector<std::unique_ptr<taPin> > iroutes_; // unsorterd iroutes
-    std::vector<std::unique_ptr<taPin> > extIroutes_;
-    std::vector<std::vector<frCoord> >   trackLocs_;
-    std::set<taPin*, taPinComp>  reassignIroutes_; // iroutes to be assigned in sorted order
-
-    int                                numAssigned_;
-    int                                totCost_;
-    int                                maxRetry_;
-    
-    //// others
-    void init();
-    void initFixedObjs();
-    frCoord initFixedObjs_calcBloatDist(frBlockObject *obj, const frLayerNum lNum, const frBox &box);
-    frCoord initFixedObjs_calcOBSBloatDistVia(frViaDef *viaDef, const frLayerNum lNum, const frBox &box, bool isOBS = true);
-    void initFixedObjs_helper(const frBox &box, frCoord bloatDist, frLayerNum lNum, frNet* net);
-    void initTracks();
-    void initIroutes();
-    void initIroute(frGuide *in);
-    void initIroute_helper(frGuide* guide, frCoord &maxBegin, frCoord &minEnd, 
-                           std::set<frCoord> &downViaCoordSet, std::set<frCoord> &upViaCoordSet, int &wlen, frCoord &wlen2);
-    void initIroute_helper_generic(frGuide* guide, frCoord &maxBegin, frCoord &minEnd, 
-                                   std::set<frCoord> &downViaCoordSet, std::set<frCoord> &upViaCoordSet, int &wlen, frCoord &wlen2);
-    void initIroute_helper_generic_helper(frGuide* guide, frCoord &wlen2);
-    bool initIroute_helper_pin(frGuide* guide, frCoord &maxBegin, frCoord &minEnd, 
-                               std::set<frCoord> &downViaCoordSet, std::set<frCoord> &upViaCoordSet, int &wlen, frCoord &wlen2);
-    void initCosts();
-    void sortIroutes();
-
-    // quick drc
-    inline frSquaredDistance box2boxDistSquare(const frBox &box1, const frBox &box2, frCoord &dx, frCoord &dy);
-    void addCost(taPinFig* fig, std::set<taPin*, frBlockObjectComp> *pinS = nullptr);
-    void subCost(taPinFig* fig, std::set<taPin*, frBlockObjectComp> *pinS = nullptr);
-    void modCost(taPinFig* fig, bool isAddCost, std::set<taPin*, frBlockObjectComp> *pinS = nullptr);
-    void modMinSpacingCostPlanar(const frBox &box, frLayerNum lNum, taPinFig* fig, bool isAddCost, 
-                                 std::set<taPin*, frBlockObjectComp> *pinS = nullptr);
-    void modMinSpacingCostVia(const frBox &box, frLayerNum lNum, taPinFig* fig, bool isAddCost, bool isUpperVia, 
-                              bool isCurrPs, std::set<taPin*, frBlockObjectComp> *pinS = nullptr);
-    void modCutSpacingCost(const frBox &box, frLayerNum lNum, taPinFig* fig, bool isAddCost, std::set<taPin*, frBlockObjectComp> *pinS = nullptr);
-
-    // initTA
-    void assign();
-    void assignIroute(taPin* iroute);
-    void assignIroute_init(taPin* iroute, std::set<taPin*, frBlockObjectComp> *pinS);
-    void assignIroute_availTracks(taPin* iroute, frLayerNum &lNum, int &idx1, int &idx2);
-    int  assignIroute_bestTrack(taPin* iroute, frLayerNum lNum, int idx1, int idx2);
-    void assignIroute_bestTrack_helper(taPin* iroute, frLayerNum lNum, int trackIdx, frUInt4 &bestCost, 
-                                       frCoord &bestTrackLoc, int &bestTrackIdx, frUInt4 &drcCost);
-    frUInt4 assignIroute_getCost(taPin *iroute, frCoord trackLoc, frUInt4 &drcCost);
-    frUInt4 assignIroute_getWlenCost(taPin *iroute, frCoord trackLoc);
-    frUInt4 assignIroute_getPinCost(taPin* iroute, frCoord trackLoc);
-    frUInt4 assignIroute_getAlignCost(taPin* iroute, frCoord trackLoc);
-    frUInt4 assignIroute_getDRCCost(taPin *iroute, frCoord trackLoc);
-    frUInt4 assignIroute_getDRCCost_helper(taPin* iroute, frBox &box, frLayerNum lNum);
-    void assignIroute_updateIroute(taPin* iroute, frCoord bestTrackLoc, std::set<taPin*, frBlockObjectComp> *pinS);
-    void assignIroute_updateOthers(std::set<taPin*, frBlockObjectComp> &pinS);
-
-    // end
-    void end();
-    void saveToGuides();
-
-    friend class FlexTA;
-  };
-
-}
->>>>>>> 4c29684b
 
 }  // namespace fr
 
