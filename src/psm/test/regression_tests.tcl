--- conflicted
+++ resolved
@@ -22,11 +22,8 @@
   zerosoc_pads_check_only
   zerosoc_pads_check_only_disconnected
   pad_connected_by_abutment
-<<<<<<< HEAD
   switch_top_grid
   top_grid_settings
-=======
   #psm_man_tcl_check
   #psm_readme_msgs_check
->>>>>>> 6e91420e
 }