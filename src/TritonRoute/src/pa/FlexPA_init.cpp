/* Authors: Lutong Wang and Bangqi Xu */
/*
 * Copyright (c) 2019, The Regents of the University of California
 * All rights reserved.
 *
 * Redistribution and use in source and binary forms, with or without
 * modification, are permitted provided that the following conditions are met:
 *     * Redistributions of source code must retain the above copyright
 *       notice, this list of conditions and the following disclaimer.
 *     * Redistributions in binary form must reproduce the above copyright
 *       notice, this list of conditions and the following disclaimer in the
 *       documentation and/or other materials provided with the distribution.
 *     * Neither the name of the University nor the
 *       names of its contributors may be used to endorse or promote products
 *       derived from this software without specific prior written permission.
 *
 * THIS SOFTWARE IS PROVIDED BY THE COPYRIGHT HOLDERS AND CONTRIBUTORS "AS IS"
 * AND ANY EXPRESS OR IMPLIED WARRANTIES, INCLUDING, BUT NOT LIMITED TO, THE
 * IMPLIED WARRANTIES OF MERCHANTABILITY AND FITNESS FOR A PARTICULAR PURPOSE
 * ARE DISCLAIMED. IN NO EVENT SHALL THE REGENTS BE LIABLE FOR ANY DIRECT,
 * INDIRECT, INCIDENTAL, SPECIAL, EXEMPLARY, OR CONSEQUENTIAL DAMAGES
 * (INCLUDING, BUT NOT LIMITED TO, PROCUREMENT OF SUBSTITUTE GOODS OR SERVICES;
 * LOSS OF USE, DATA, OR PROFITS; OR BUSINESS INTERRUPTION) HOWEVER CAUSED AND
 * ON ANY THEORY OF LIABILITY, WHETHER IN CONTRACT, STRICT LIABILITY, OR TORT
 * (INCLUDING NEGLIGENCE OR OTHERWISE) ARISING IN ANY WAY OUT OF THE USE OF THIS
 * SOFTWARE, EVEN IF ADVISED OF THE POSSIBILITY OF SUCH DAMAGE.
 */

#include <chrono>
#include <iostream>
#include <sstream>

#include "FlexPA.h"
#include "db/infra/frTime.h"
#include "gc/FlexGC.h"

using namespace std;
using namespace fr;

void FlexPA::getPrefTrackPatterns(vector<frTrackPattern*>& prefTrackPatterns)
{
  for (auto& trackPattern : design_->getTopBlock()->getTrackPatterns()) {
    auto isVerticalTrack
        = trackPattern->isHorizontal();  // yes = vertical track
    if (design_->getTech()->getLayer(trackPattern->getLayerNum())->getDir()
        == frcHorzPrefRoutingDir) {
      if (!isVerticalTrack) {
        prefTrackPatterns.push_back(trackPattern);
      }
    } else {
      if (isVerticalTrack) {
        prefTrackPatterns.push_back(trackPattern);
      }
    }
  }
}

void FlexPA::initUniqueInstance_refBlock2PinLayerRange(
    map<frBlock*, tuple<frLayerNum, frLayerNum>, frBlockObjectComp>&
        refBlock2PinLayerRange)
{
  int numLayers = design_->getTech()->getLayers().size();
  for (auto& uRefBlock : design_->getRefBlocks()) {
    auto refBlock = uRefBlock.get();
    frLayerNum minLayerNum = std::numeric_limits<frLayerNum>::max();
    frLayerNum maxLayerNum = std::numeric_limits<frLayerNum>::min();
    for (auto& uTerm : refBlock->getTerms()) {
      if (isSkipTerm(uTerm.get())) {
        continue;
      }
      for (auto& uPin : uTerm->getPins()) {
        for (auto& uPinFig : uPin->getFigs()) {
          auto pinFig = uPinFig.get();
          if (pinFig->typeId() == frcRect) {
            auto lNum = static_cast<frRect*>(pinFig)->getLayerNum();
            if (lNum >= getDesign()->getTech()->getBottomLayerNum()) {
              minLayerNum = std::min(minLayerNum, lNum);
            }
            maxLayerNum = std::max(maxLayerNum, lNum);
          } else if (pinFig->typeId() == frcPolygon) {
            auto lNum = static_cast<frPolygon*>(pinFig)->getLayerNum();
            if (lNum >= getDesign()->getTech()->getBottomLayerNum()) {
              minLayerNum = std::min(minLayerNum, lNum);
            }
            maxLayerNum = std::max(maxLayerNum, lNum);
          } else {
            logger_->error(DRT, 65, "instAnalysis unsupported pinFig.");
          }
        }
      }
    }
    if (minLayerNum < getDesign()->getTech()->getBottomLayerNum()
        || maxLayerNum > getDesign()->getTech()->getTopLayerNum()) {
      logger_->warn(DRT,
                    66,
                    "instAnalysis skips {} due to no pin shapes",
                    refBlock->getName());
      continue;
    }
    maxLayerNum = std::min(maxLayerNum + 2, numLayers);
    refBlock2PinLayerRange[refBlock] = make_tuple(minLayerNum, maxLayerNum);
  }
  // cout <<"  refBlock pin layer range done" <<endl;
}

bool FlexPA::hasTrackPattern(frTrackPattern* tp, const frBox& box)
{
  auto isVerticalTrack = tp->isHorizontal();  // yes = vertical track
  frCoord low = tp->getStartCoord();
  frCoord high = low
<<<<<<< HEAD
                 + (frCoord)(tp->getTrackSpacing())
                       * ((frCoord)(tp->getNumTracks()) - 1);
  if (enableOutput) {
    double dbu = getDesign()->getTopBlock()->getDBUPerUU();
    cout << "tp low@" << low / dbu << ", high@" << high / dbu << endl;
  }
=======
                 + (frCoord) (tp->getTrackSpacing())
                       * ((frCoord) (tp->getNumTracks()) - 1);
>>>>>>> e9c64965
  if (isVerticalTrack) {
    return !(low > box.right() || high < box.left());
  } else {
    return !(low > box.top() || high < box.bottom());
  }
}

// must init all unique, including filler, macro, etc. to ensure frInst
// pinAccessIdx is active
void FlexPA::initUniqueInstance_main(
    const map<frBlock*, tuple<frLayerNum, frLayerNum>, frBlockObjectComp>&
        refBlock2PinLayerRange,
    const vector<frTrackPattern*>& prefTrackPatterns)
{
  map<frBlock*,
      map<frOrient, map<vector<frCoord>, set<frInst*, frBlockObjectComp>>>,
      frBlockObjectComp>
      refBlockOT2Insts;  // refblock orient track-offset to instances
  vector<frInst*> ndrInsts;
  vector<frCoord> offset;
  int cnt = 0;
  for (auto& inst : design_->getTopBlock()->getInsts()) {
    if (!AUTO_TAPER_NDR_NETS && isNDRInst(*inst)) {
      ndrInsts.push_back(inst.get());
      continue;
    }
    frPoint origin;
    inst->getOrigin(origin);
    frBox boundaryBBox;
    inst->getBoundaryBBox(boundaryBBox);
    auto orient = inst->getOrient();
    auto& [minLayerNum, maxLayerNum]
        = refBlock2PinLayerRange.find(inst->getRefBlock())->second;
    offset.clear();
    for (auto& tp : prefTrackPatterns) {
      if (tp->getLayerNum() >= minLayerNum
          && tp->getLayerNum() <= maxLayerNum) {
        if (hasTrackPattern(tp, boundaryBBox)) {
          // vertical track
          if (tp->isHorizontal()) {
            offset.push_back(origin.x() % tp->getTrackSpacing());
          } else {
            offset.push_back(origin.y() % tp->getTrackSpacing());
          }
        } else {
          offset.push_back(tp->getTrackSpacing());
        }
      } else {
        offset.push_back(tp->getTrackSpacing());
      }
    }
    refBlockOT2Insts[inst->getRefBlock()][orient][offset].insert(inst.get());
    cnt++;
    // if (VERBOSE > 0) {
    //   if (cnt < 100000) {
    //     if (cnt % 10000 == 0) {
    //       cout <<"  complete " <<cnt <<" instances" <<endl;
    //     }
    //   } else {
    //     if (cnt % 100000 == 0) {
    //       cout <<"  complete " <<cnt <<" instances" <<endl;
    //     }
    //   }
    // }
  }

  cnt = 0;
  frString orientName;
  for (auto& [refBlock, orientMap] : refBlockOT2Insts) {
    for (auto& [orient, offsetMap] : orientMap) {
      cnt += offsetMap.size();
      for (auto& [vec, inst] : offsetMap) {
        auto uniqueInst = *(inst.begin());
        uniqueInstances_.push_back(uniqueInst);
        for (auto i : inst) {
          inst2unique_[i] = uniqueInst;
        }
      }
    }
  }
  for (frInst* inst : ndrInsts) {
    uniqueInstances_.push_back(inst);
    inst2unique_[inst] = inst;
  }

  // init unique2Idx
  for (int i = 0; i < (int) uniqueInstances_.size(); i++) {
    unique2Idx_[uniqueInstances_[i]] = i;
  }

  // if (VERBOSE > 0) {
  //   cout <<"#unique instances = " <<cnt <<endl;
  // }
}

bool FlexPA::isNDRInst(frInst& inst)
{
  for (auto& a : inst.getInstTerms()) {
    if (a->getNet()
        && a->getNet()
               ->getNondefaultRule()) {  // this criterion can be improved
      return true;
    }
  }
  return false;
}

void FlexPA::initUniqueInstance()
{
  vector<frTrackPattern*> prefTrackPatterns;
  getPrefTrackPatterns(prefTrackPatterns);

  map<frBlock*, tuple<frLayerNum, frLayerNum>, frBlockObjectComp>
      refBlock2PinLayerRange;
  initUniqueInstance_refBlock2PinLayerRange(refBlock2PinLayerRange);

  initUniqueInstance_main(refBlock2PinLayerRange, prefTrackPatterns);
}

void FlexPA::initPinAccess()
{
  for (auto& inst : uniqueInstances_) {
    for (auto& instTerm : inst->getInstTerms()) {
      for (auto& pin : instTerm->getTerm()->getPins()) {
        if (unique2paidx_.find(inst) == unique2paidx_.end()) {
          unique2paidx_[inst] = pin->getNumPinAccess();
        } else {
          if (unique2paidx_[inst] != pin->getNumPinAccess()) {
            logger_->error(DRT, 69, "initPinAccess error.");
            exit(1);
          }
        }
        auto pa = make_unique<frPinAccess>();
        pin->addPinAccess(std::move(pa));
      }
    }
    inst->setPinAccessIdx(unique2paidx_[inst]);
  }
  for (auto& [inst, uniqueInst] : inst2unique_) {
    inst->setPinAccessIdx(uniqueInst->getPinAccessIdx());
  }

  // IO terms
  for (auto& term : getDesign()->getTopBlock()->getTerms()) {
    for (auto& pin : term->getPins()) {
      auto pa = make_unique<frPinAccess>();
      pin->addPinAccess(std::move(pa));
    }
  }
}

void FlexPA::initViaRawPriority()
{
  for (auto layerNum = design_->getTech()->getBottomLayerNum();
       layerNum <= design_->getTech()->getTopLayerNum();
       ++layerNum) {
    if (design_->getTech()->getLayer(layerNum)->getType()
        != frLayerTypeEnum::CUT) {
      continue;
    }
    for (auto& viaDef : design_->getTech()->getLayer(layerNum)->getViaDefs()) {
      int cutNum = int(viaDef->getCutFigs().size());
      viaRawPriorityTuple priority;
      getViaRawPriority(viaDef, priority);
      layerNum2ViaDefs_[layerNum][cutNum][priority] = viaDef;
    }
  }
}

void FlexPA::getViaRawPriority(frViaDef* viaDef, viaRawPriorityTuple& priority)
{
  bool isNotDefaultVia = !(viaDef->getDefault());
  bool isNotUpperAlign = false;
  bool isNotLowerAlign = false;
  gtl::polygon_90_set_data<frCoord> viaLayerPS1;

  for (auto& fig : viaDef->getLayer1Figs()) {
    frBox bbox;
    fig->getBBox(bbox);
    gtl::rectangle_data<frCoord> bboxRect(
        bbox.left(), bbox.bottom(), bbox.right(), bbox.top());
    using namespace boost::polygon::operators;
    viaLayerPS1 += bboxRect;
  }
  gtl::rectangle_data<frCoord> layer1Rect;
  gtl::extents(layer1Rect, viaLayerPS1);
  bool isLayer1Horz = (gtl::xh(layer1Rect) - gtl::xl(layer1Rect))
                      > (gtl::yh(layer1Rect) - gtl::yl(layer1Rect));
  frCoord layer1Width = std::min((gtl::xh(layer1Rect) - gtl::xl(layer1Rect)),
                                 (gtl::yh(layer1Rect) - gtl::yl(layer1Rect)));
  isNotLowerAlign
      = (isLayer1Horz
         && (getDesign()->getTech()->getLayer(viaDef->getLayer1Num())->getDir()
             == frcVertPrefRoutingDir))
        || (!isLayer1Horz
            && (getDesign()
                    ->getTech()
                    ->getLayer(viaDef->getLayer1Num())
                    ->getDir()
                == frcHorzPrefRoutingDir));

  gtl::polygon_90_set_data<frCoord> viaLayerPS2;
  for (auto& fig : viaDef->getLayer2Figs()) {
    frBox bbox;
    fig->getBBox(bbox);
    gtl::rectangle_data<frCoord> bboxRect(
        bbox.left(), bbox.bottom(), bbox.right(), bbox.top());
    using namespace boost::polygon::operators;
    viaLayerPS2 += bboxRect;
  }
  gtl::rectangle_data<frCoord> layer2Rect;
  gtl::extents(layer2Rect, viaLayerPS2);
  bool isLayer2Horz = (gtl::xh(layer2Rect) - gtl::xl(layer2Rect))
                      > (gtl::yh(layer2Rect) - gtl::yl(layer2Rect));
  frCoord layer2Width = std::min((gtl::xh(layer2Rect) - gtl::xl(layer2Rect)),
                                 (gtl::yh(layer2Rect) - gtl::yl(layer2Rect)));
  isNotUpperAlign
      = (isLayer2Horz
         && (getDesign()->getTech()->getLayer(viaDef->getLayer2Num())->getDir()
             == frcVertPrefRoutingDir))
        || (!isLayer2Horz
            && (getDesign()
                    ->getTech()
                    ->getLayer(viaDef->getLayer2Num())
                    ->getDir()
                == frcHorzPrefRoutingDir));

  frCoord layer1Area = gtl::area(viaLayerPS1);
  frCoord layer2Area = gtl::area(viaLayerPS2);

  priority = std::make_tuple(isNotDefaultVia,
                             layer1Width,
                             layer2Width,
                             isNotUpperAlign,
                             layer2Area,
                             layer1Area,
                             isNotLowerAlign);
}

void FlexPA::initTrackCoords()
{


  int numLayers = getDesign()->getTech()->getLayers().size();
  frCoord manuGrid = getDesign()->getTech()->getManufacturingGrid();

  // full coords
  trackCoords_.clear();
  trackCoords_.resize(numLayers);
  for (auto& trackPattern : design_->getTopBlock()->getTrackPatterns()) {
    auto layerNum = trackPattern->getLayerNum();
    auto isVLayer = (design_->getTech()->getLayer(layerNum)->getDir()
                     == frcVertPrefRoutingDir);
    auto isVTrack = trackPattern->isHorizontal();  // yes = vertical track
    if ((!isVLayer && !isVTrack) || (isVLayer && isVTrack)) {
      frCoord currCoord = trackPattern->getStartCoord();
      for (int i = 0; i < (int) trackPattern->getNumTracks(); i++) {
        trackCoords_[layerNum][currCoord] = frAccessPointEnum::OnGrid;
        currCoord += trackPattern->getTrackSpacing();
      }
    }
  }

  // half coords
  vector<vector<frCoord>> halfTrackCoords(numLayers);
  for (int i = 0; i < numLayers; i++) {
    frCoord prevFullCoord = std::numeric_limits<frCoord>::max();
    for (auto& [currFullCoord, cost] : trackCoords_[i]) {
      if (currFullCoord > prevFullCoord) {
        frCoord currHalfGrid
            = (currFullCoord + prevFullCoord) / 2 / manuGrid * manuGrid;
        if (currHalfGrid != currFullCoord && currHalfGrid != prevFullCoord) {
          halfTrackCoords[i].push_back(currHalfGrid);
        }
      }
      prevFullCoord = currFullCoord;
    }
    for (auto halfCoord : halfTrackCoords[i]) {
      trackCoords_[i][halfCoord] = frAccessPointEnum::HalfGrid;
    }
  }
}<|MERGE_RESOLUTION|>--- conflicted
+++ resolved
@@ -108,17 +108,8 @@
   auto isVerticalTrack = tp->isHorizontal();  // yes = vertical track
   frCoord low = tp->getStartCoord();
   frCoord high = low
-<<<<<<< HEAD
-                 + (frCoord)(tp->getTrackSpacing())
-                       * ((frCoord)(tp->getNumTracks()) - 1);
-  if (enableOutput) {
-    double dbu = getDesign()->getTopBlock()->getDBUPerUU();
-    cout << "tp low@" << low / dbu << ", high@" << high / dbu << endl;
-  }
-=======
                  + (frCoord) (tp->getTrackSpacing())
                        * ((frCoord) (tp->getNumTracks()) - 1);
->>>>>>> e9c64965
   if (isVerticalTrack) {
     return !(low > box.right() || high < box.left());
   } else {
