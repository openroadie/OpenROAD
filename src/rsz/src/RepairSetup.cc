/////////////////////////////////////////////////////////////////////////////
//
// Copyright (c) 2019, The Regents of the University of California
// All rights reserved.
//
// BSD 3-Clause License
//
// Redistribution and use in source and binary forms, with or without
// modification, are permitted provided that the following conditions are met:
//
// * Redistributions of source code must retain the above copyright notice, this
//   list of conditions and the following disclaimer.
//
// * Redistributions in binary form must reproduce the above copyright notice,
//   this list of conditions and the following disclaimer in the documentation
//   and/or other materials provided with the distribution.
//
// * Neither the name of the copyright holder nor the names of its
//   contributors may be used to endorse or promote products derived from
//   this software without specific prior written permission.
//
// THIS SOFTWARE IS PROVIDED BY THE COPYRIGHT HOLDERS AND CONTRIBUTORS "AS IS"
// AND ANY EXPRESS OR IMPLIED WARRANTIES, INCLUDING, BUT NOT LIMITED TO, THE
// IMPLIED WARRANTIES OF MERCHANTABILITY AND FITNESS FOR A PARTICULAR PURPOSE
// ARE DISCLAIMED. IN NO EVENT SHALL THE COPYRIGHT HOLDER OR CONTRIBUTORS BE
// LIABLE FOR ANY DIRECT, INDIRECT, INCIDENTAL, SPECIAL, EXEMPLARY, OR
// CONSEQUENTIAL DAMAGES (INCLUDING, BUT NOT LIMITED TO, PROCUREMENT OF
// SUBSTITUTE GOODS OR SERVICES; LOSS OF USE, DATA, OR PROFITS; OR BUSINESS
// INTERRUPTION) HOWEVER CAUSED AND ON ANY THEORY OF LIABILITY, WHETHER IN
// CONTRACT, STRICT LIABILITY, OR TORT (INCLUDING NEGLIGENCE OR OTHERWISE)
// ARISING IN ANY WAY OUT OF THE USE OF THIS SOFTWARE, EVEN IF ADVISED OF THE
// POSSIBILITY OF SUCH DAMAGE.
//
///////////////////////////////////////////////////////////////////////////////

#include <tuple>
#include "RepairSetup.hh"
#include "rsz/Resizer.hh"

#include "sta/Corner.hh"
#include "sta/DcalcAnalysisPt.hh"
#include "sta/Fuzzy.hh"
#include "sta/Graph.hh"
#include "sta/GraphDelayCalc.hh"
#include "sta/InputDrive.hh"
#include "sta/Liberty.hh"
#include "sta/Parasitics.hh"
#include "sta/PathExpanded.hh"
#include "sta/PathRef.hh"
#include "sta/PathVertex.hh"
#include "sta/PortDirection.hh"
#include "sta/Sdc.hh"
#include "sta/TimingArc.hh"
#include "sta/Units.hh"

#include "utl/Logger.h"

namespace rsz {

using std::max;
using std::string;
using std::vector;
using std::pair;
using utl::RSZ;

using sta::VertexOutEdgeIterator;
using sta::Edge;
using sta::PathExpanded;
using sta::fuzzyEqual;
using sta::fuzzyLess;
using sta::fuzzyGreater;
using sta::InstancePinIterator;

RepairSetup::RepairSetup(Resizer* resizer)
    : logger_(nullptr),
      sta_(nullptr),
      db_network_(nullptr),
      resizer_(resizer),
      corner_(nullptr),
      drvr_port_(nullptr),
      resize_count_(0),
      inserted_buffer_count_(0),
      split_load_buffer_count_(0),
      rebuffer_net_count_(0),
      cloned_gate_count_(0),
      swap_pin_count_(0),
      min_(MinMax::min()),
      max_(MinMax::max())
{
}

void
RepairSetup::init()
{
  logger_ = resizer_->logger_;
  sta_ = resizer_->sta_;
  db_network_ = resizer_->db_network_;
  copyState(sta_);
}

void
RepairSetup::repairSetup(const float setup_slack_margin,
                         const double repair_tns_end_percent,
                         const int max_passes,
                         const bool verbose,
                         const bool skip_pin_swap,
                         const bool skip_gate_cloning)
{
  init();
  constexpr int digits = 3;
  inserted_buffer_count_ = 0;
  split_load_buffer_count_ = 0;
  resize_count_ = 0;
  cloned_gate_count_ = 0;
  resizer_->buffer_moved_into_core_ = false;

  // Sort failing endpoints by slack.
  const VertexSet *endpoints = sta_->endpoints();
  VertexSeq violating_ends;
  // logger_->setDebugLevel(RSZ, "repair_setup", 2);
  // Should check here whether we can figure out the clock domain for each
  // vertex. This may be the place where we can do some round robin fun to
  // individually control each clock domain instead of just fixating on fixing one.
  for (Vertex *end : *endpoints) {
    const Slack end_slack = sta_->vertexSlack(end, max_);
    if (end_slack < setup_slack_margin) {
      violating_ends.push_back(end);
    }
  }
  sort(violating_ends, [=](Vertex *end1, Vertex *end2) {
    return sta_->vertexSlack(end1, max_) < sta_->vertexSlack(end2, max_);
  });
  debugPrint(logger_, RSZ, "repair_setup", 1, "Violating endpoints {}/{} {}%",
             violating_ends.size(),
             endpoints->size(),
             int(violating_ends.size() / double(endpoints->size()) * 100));

  if (!violating_ends.empty()) {
    logger_->info(RSZ, 94, "Found {} endpoints with setup violations.",
                  violating_ends.size());
  } else {
    // nothing to repair
    logger_->metric("design__instance__count__setup_buffer", 0);
    return;
  }

  int end_index = 0;
  int max_end_count = violating_ends.size() * repair_tns_end_percent;
  // Always repair the worst endpoint, even if tns percent is zero.
  max_end_count = max(max_end_count, 1);
  swap_pin_inst_set_.clear(); // Make sure we do not swap the same pin twice.
  resizer_->incrementalParasiticsBegin();
  int print_iteration = 0;
  if (verbose) {
    printProgress(print_iteration, false, false);
  }
  for (Vertex *end : violating_ends) {
    resizer_->updateParasitics();
    sta_->findRequireds();
    Slack end_slack = sta_->vertexSlack(end, max_);
    Slack worst_slack;
    Vertex *worst_vertex;
    sta_->worstSlack(max_, worst_slack, worst_vertex);
    debugPrint(logger_, RSZ, "repair_setup", 1, "{} slack = {} worst_slack = {}",
               end->name(network_),
               delayAsString(end_slack, sta_, digits),
               delayAsString(worst_slack, sta_, digits));
    end_index++;
    debugPrint(logger_, RSZ, "repair_setup", 1, "Doing {} /{}", end_index, max_end_count);
    if (end_index > max_end_count) {
      break;
    }
    Slack prev_end_slack = end_slack;
    Slack prev_worst_slack = worst_slack;
    int pass = 1;
    int decreasing_slack_passes = 0;
    resizer_->journalBegin();
    while (pass <= max_passes) {
      print_iteration++;
      if (verbose) {
        printProgress(print_iteration, false, false);
      }

      if (end_slack > setup_slack_margin) {
        debugPrint(logger_, RSZ, "repair_setup", 2,
                   "Restoring best slack end slack {} worst slack {}",
                   delayAsString(prev_end_slack, sta_, digits),
                   delayAsString(prev_worst_slack, sta_, digits));
        resizer_->journalRestore(resize_count_, inserted_buffer_count_,
				 cloned_gate_count_);
        break;
      }
      PathRef end_path = sta_->vertexWorstSlackPath(end, max_);
      const bool changed = repairPath(end_path, end_slack, skip_pin_swap,
                                     skip_gate_cloning);
      if (!changed) {
        debugPrint(logger_, RSZ, "repair_setup", 2,
                   "No change after {} decreasing slack passes.",
                   decreasing_slack_passes);
        debugPrint(logger_, RSZ, "repair_setup", 2,
                   "Restoring best slack end slack {} worst slack {}",
                   delayAsString(prev_end_slack, sta_, digits),
                   delayAsString(prev_worst_slack, sta_, digits));
        resizer_->journalRestore(resize_count_, inserted_buffer_count_,
                                 cloned_gate_count_);
        break;
      }
      resizer_->updateParasitics();
      sta_->findRequireds();
      end_slack = sta_->vertexSlack(end, max_);
      sta_->worstSlack(max_, worst_slack, worst_vertex);
      const bool better = (fuzzyGreater(worst_slack, prev_worst_slack)
                           || (end_index != 1
                               && fuzzyEqual(worst_slack, prev_worst_slack)
                               && fuzzyGreater(end_slack, prev_end_slack)));
      debugPrint(logger_, RSZ,
                 "repair_setup", 2, "pass {} slack = {} worst_slack = {} {}",
                 pass,
                 delayAsString(end_slack, sta_, digits),
                 delayAsString(worst_slack, sta_, digits),
                 better ? "save" : "");
      if (better) {
        prev_end_slack = end_slack;
        prev_worst_slack = worst_slack;
        decreasing_slack_passes = 0;
        // Progress, Save checkpoint so we can back up to here.
        resizer_->journalBegin();
      }
      else {
        // Allow slack to increase to get out of local minima.
        // Do not update prev_end_slack so it saves the high water mark.
        decreasing_slack_passes++;
        if (decreasing_slack_passes > decreasing_slack_max_passes_) {
          // Undo changes that reduced slack.
          debugPrint(logger_, RSZ, "repair_setup", 2,
                     "decreasing slack for {} passes.",
                     decreasing_slack_passes);
          debugPrint(logger_, RSZ, "repair_setup", 2,
                     "Restoring best end slack {} worst slack {}",
                     delayAsString(prev_end_slack, sta_, digits),
                     delayAsString(prev_worst_slack, sta_, digits));
          resizer_->journalRestore(resize_count_,
                                   inserted_buffer_count_,
                                   cloned_gate_count_);
          break;
        }
      }

      if (resizer_->overMaxArea()) {
        break;
      }
      if (end_index == 1) {
        end = worst_vertex;
      }
      pass++;
    }
    if (verbose) {
      printProgress(print_iteration, true, false);
    }
  }
  if (verbose) {
    printProgress(print_iteration, true, true);
  }
  // Leave the parasitics up to date.
  resizer_->updateParasitics();
  resizer_->incrementalParasiticsEnd();

  if (inserted_buffer_count_ > 0 && split_load_buffer_count_ == 0) {
    logger_->info(RSZ, 40, "Inserted {} buffers.", inserted_buffer_count_);
  }
  else if (inserted_buffer_count_ > 0 && split_load_buffer_count_ > 0) {
        logger_->info(RSZ, 45, "Inserted {} buffers, {} to split loads.",
                          inserted_buffer_count_, split_load_buffer_count_);
  }
  logger_->metric("design__instance__count__setup_buffer", inserted_buffer_count_);
  if (resize_count_ > 0) {
    logger_->info(RSZ, 41, "Resized {} instances.", resize_count_);
  }
  if (swap_pin_count_ > 0) {
    logger_->info(RSZ, 43, "Swapped pins on {} instances.", swap_pin_count_);
  }
  if (cloned_gate_count_ > 0) {
    logger_->info(RSZ, 49, "Cloned {} instances.", cloned_gate_count_);
  }
  const Slack worst_slack = sta_->worstSlack(max_);
  if (fuzzyLess(worst_slack, setup_slack_margin)) {
    logger_->warn(RSZ, 62, "Unable to repair all setup violations.");
  }
  if (resizer_->overMaxArea()) {
    logger_->error(RSZ, 25, "max utilization reached.");
  }
}

// For testing.
void
RepairSetup::repairSetup(const Pin *end_pin)
{
  init();
  inserted_buffer_count_ = 0;
  resize_count_ = 0;
  swap_pin_count_ = 0;
  cloned_gate_count_ = 0;

  Vertex *vertex = graph_->pinLoadVertex(end_pin);
  const Slack slack = sta_->vertexSlack(vertex, max_);
  PathRef path = sta_->vertexWorstSlackPath(vertex, max_);
  resizer_->incrementalParasiticsBegin();
  repairPath(path, slack, false, false);
  // Leave the parasitices up to date.
  resizer_->updateParasitics();
  resizer_->incrementalParasiticsEnd();

  if (inserted_buffer_count_ > 0) {
    logger_->info(RSZ, 30, "Inserted {} buffers.", inserted_buffer_count_);
  }
  if (resize_count_ > 0) {
    logger_->info(RSZ, 31, "Resized {} instances.", resize_count_);
  }
  if (swap_pin_count_ > 0) { 
    logger_->info(RSZ, 44, "Swapped pins on {} instances.", swap_pin_count_);
  }
}

/* This is the main routine for repairing setup violations. We have
 - upsize driver (step 1)
 - rebuffer (step 2)
 - swap pin (step 3)
 - split loads
 And they are always done in the same order. Not clear whether
 this order is the best way at all times. Also need to worry about
 actually using global routes... 
 Things that can be added:
 - Intelligent rebuffering .... so if we added 2 buffers then maybe add
   two inverters instead.
 - pin swap (V0 is done) 
 - Logic cloning
 - VT swap (already there via the normal resize code.... but we need to
   figure out how to deal with min implant rules to make it production
   ready) 
 */
bool
RepairSetup::repairPath(PathRef &path,
                        const Slack path_slack,
                        const bool skip_pin_swap,
                        const bool skip_gate_cloning)
{
  PathExpanded expanded(&path, sta_);
  bool changed = false;

  if (expanded.size() > 1) {
    const int path_length = expanded.size();
    vector<pair<int, Delay>> load_delays;
    const int start_index = expanded.startIndex();
    const DcalcAnalysisPt *dcalc_ap = path.dcalcAnalysisPt(sta_);
    const int lib_ap = dcalc_ap->libertyIndex();
    // Find load delay for each gate in the path.
    for (int i = start_index; i < path_length; i++) {
      PathRef *path = expanded.path(i);
      Vertex *path_vertex = path->vertex(sta_);
      const Pin *path_pin = path->pin(sta_);
      if (i > 0
          && network_->isDriver(path_pin)
          && !network_->isTopLevelPort(path_pin)) {
        TimingArc *prev_arc = expanded.prevArc(i);
        const TimingArc *corner_arc = prev_arc->cornerArc(lib_ap);
        Edge *prev_edge = path->prevEdge(prev_arc, sta_);
        const Delay load_delay = graph_->arcDelay(prev_edge, prev_arc,
                                                  dcalc_ap->index())
          // Remove intrinsic delay to find load dependent delay.
          - corner_arc->intrinsicDelay();
        load_delays.emplace_back(i, load_delay);
        debugPrint(logger_, RSZ, "repair_setup", 3, "{} load_delay = {}",
                   path_vertex->name(network_),
                   delayAsString(load_delay, sta_, 3));
      }
    }

    sort(load_delays.begin(), load_delays.end(),
         [](pair<int, Delay> pair1,
            pair<int, Delay> pair2) {
           return pair1.second > pair2.second
             || (pair1.second == pair2.second
                 && pair1.first > pair2.first);
         });
    // Attack gates with largest load delays first.
    for (const auto& [drvr_index, ignored] : load_delays) {
      PathRef *drvr_path = expanded.path(drvr_index);
      Vertex *drvr_vertex = drvr_path->vertex(sta_);
      const Pin *drvr_pin = drvr_vertex->pin();
      const Net *net = network_->net(drvr_pin);
      LibertyPort *drvr_port = network_->libertyPort(drvr_pin);
      LibertyCell *drvr_cell = drvr_port ? drvr_port->libertyCell() : nullptr;
      const int fanout = this->fanout(drvr_vertex);
      debugPrint(logger_, RSZ, "repair_setup", 3, "{} {} fanout = {}",
                 network_->pathName(drvr_pin),
                 drvr_cell ? drvr_cell->name() : "none",
                 fanout);

      if (upsizeDrvr(drvr_path, drvr_index, &expanded)) {
        changed = true;
        break;
      }

      // Debug code
      if (generatePairedBufferReport(drvr_path, drvr_index, &expanded)) {
        changed = true;
        break;
      }

      // Pin swapping 
      if (!skip_pin_swap) {
        if (swapPins(drvr_path, drvr_index, &expanded)) {
          changed = true;
          break;
        }
      }


      // For tristate nets all we can do is resize the driver.
      const bool tristate_drvr = resizer_->isTristateDriver(drvr_pin);
      dbNet* db_net = db_network_->staToDb(net);
      if (fanout > 1
          // Rebuffer blows up on large fanout nets.
          && fanout < rebuffer_max_fanout_
          && !tristate_drvr
          && !resizer_->dontTouch(net)
          && !db_net->isConnectedByAbutment()) {
        const int rebuffer_count = rebuffer(drvr_pin);
        if (rebuffer_count > 0) {
          debugPrint(logger_, RSZ, "repair_setup", 3, "rebuffer {} inserted {}",
                     network_->pathName(drvr_pin),
                     rebuffer_count);
          inserted_buffer_count_ += rebuffer_count;
          changed = true;
          break;
        }
      }

      // Gate cloning
      if (!skip_gate_cloning && fanout > split_load_min_fanout_ &&
          !tristate_drvr && !resizer_->dontTouch(net) &&
          resizer_->inserted_buffer_set_.find(db_network_->instance(drvr_pin)) == resizer_->inserted_buffer_set_.end() &&
          cloneDriver(drvr_path, drvr_index, path_slack, &expanded)) {
          changed = true;
          break;
      }
      
      // Don't split loads on low fanout nets.
      if (fanout > split_load_min_fanout_
          && !tristate_drvr
          && !resizer_->dontTouch(net)
          && !db_net->isConnectedByAbutment()) {
        const int init_buffer_count = inserted_buffer_count_;
        splitLoads(drvr_path, drvr_index, path_slack, &expanded);
        split_load_buffer_count_ = inserted_buffer_count_ - init_buffer_count;
        changed = true;
        break;
      }
    }
  }
  return changed;
}

LibertyCell *RepairSetup::mapBuffToInv(LibertyCell *buffer)
{
<<<<<<< HEAD
  std::unordered_map<string, string> cell_map
      = {{"BUFx2_ASAP7_75t_R", "INVx3_ASAP7_75t_R"},
         {"BUFx3_ASAP7_75t_R", "INVx4_ASAP7_75t_R"},
         {"BUFx4_ASAP7_75t_R", "INVx5_ASAP7_75t_R"},
         {"BUFx4f_ASAP7_75t_R", "INVx5_ASAP7_75t_R"},
         {"BUFx5_ASAP7_75t_R", "INVx6_ASAP7_75t_R"},
         {"BUFx6f_ASAP7_75t_R", "INVx8_ASAP7_75t_R"},
         /*
         {"BUFx8_ASAP7_75t_R", "INVx8_ASAP7_75t_R"},
         {"BUFx10_ASAP7_75t_R", "INVx11_ASAP7_75t_R"},
         {"BUFx12_ASAP7_75t_R", "INVx13_ASAP7_75t_R"},
         {"BUFx12f_ASAP7_75t_R", "INVx13_ASAP7_75t_R"}*/};
  string inv_name = cell_map[buffer->name()];
  for (auto cell: resizer_->inverter_cells_) {
    if (cell->name() == inv_name) {
      printf("Replacing %s with %s\n", buffer->name(), cell->name());
      return cell;
    }
  }
  return nullptr;
}
LibertyCell *RepairSetup::bufferForInverter(const DcalcAnalysisPt *dcalc_ap,
                                            LibertyCell *buffer, Pin *pin)
{
  // Completely dumb method
  // return(mapBuffToInv(buffer));

  //====================================================================
  // New method
/*
  Instance *inst = network_->instance(pin);

  if (!network_->isTopLevelPort(pin)) {
    resizer_->ensureWireParasitic(pin);
    // Includes net parasitic capacitance.
    float load_cap
        = graph_delay_calc_->loadCap(pin, dcalc_ap);
    if (load_cap > 0.0) {
      LibertyCell *cell = resizer_->inverter_lowest_drive_;
      cell = resizer_->findTargetCell(cell, load_cap, false);
      printf("22X %s %s\n", buffer->name(), cell->name());
      return cell;
    }
  }
  return nullptr;
  */
  //================================================
  // OG method
  float drive = resizer_->bufferDriveResistance(buffer);
  for (auto cell: resizer_->inverter_cells_) {
    if (resizer_->bufferDriveResistance(cell) < drive
      // && meetsSizeCriteria(buffer, cell,true)
      ) {
      //printf("X %s %s\n", buffer->name(), cell->name());
      return cell;
    }
  }
  int count = resizer_->inverter_cells_.size();
  auto cell = resizer_->inverter_cells_[count-1];
  //printf("Y %s %s\n", buffer->name(), cell->name());
  return cell;
}

bool RepairSetup::replaceBuffers(const DcalcAnalysisPt *dcalc_ap,
    vector<std::tuple<LibertyCell*, Pin*>>& buffer_chain)
{
    int count = buffer_chain.size();
    int iter = 0;
    int swap_made = false;

    for (iter = 0; iter < count; ++iter) {
        if (iter + 1 < count) {
          auto cell_pin_tuple0 = buffer_chain[iter];
          auto cell_pin_tuple1 = buffer_chain[iter + 1];
          LibertyCell *new_cell0, *lib_cell0 = std::get<0>(cell_pin_tuple0);
          Pin* pin0 = std::get<1>(cell_pin_tuple0);
          Instance* inst0 = network_->instance(pin0);
          LibertyCell *new_cell1, *lib_cell1 = std::get<0>(cell_pin_tuple1);
          Pin* pin1 = std::get<1>(cell_pin_tuple1);
          Instance* inst1 = network_->instance(pin1);
          if (!resizer_->dontTouch(inst0) && !resizer_->dontTouch(inst1)) {
            // Get the cell
            new_cell0 = bufferForInverter(dcalc_ap, lib_cell0, pin0);
            new_cell1 = bufferForInverter(dcalc_ap, lib_cell1, pin1);
            if (new_cell0 == nullptr || new_cell1 == nullptr) {
              continue;
            }
            // XXXXXXXXXXXXXXXXXXXXX
            // We need to worry about inserted_buffers_
            // if we swapped a cell here then we need to swap it back before
            // we go have fun with inserted_buffers_ list.
            // simplest solution is to have a list of newly inserted inverters
            // in pairs and the buffer cells that were used before.
            // the undo must happen in pairs
            printf("Actually doing the swap %s %s \n", network_->name(inst0), network_->name(inst1));
            resizer_->swapInstance(inst0, new_cell0, false);
            resizer_->swapInstance(inst1, new_cell1, false);
            fflush(stdout);
            swap_made = true;
          }
        }
        iter += 2;
    }
    return swap_made;
}

bool RepairSetup::generatePairedBufferReport(PathRef *drvr_path,
                                             int drvr_index,
                                             PathExpanded *expanded)
{
    //size_t size = expanded->size();
    /* The algorithm is as follows
     * Go through the timing path from the end to the beginning
     * For each element find the cell that is driving it
     * Then push the cell into a vector. If the cell is already in the vector
     * then we have found a pair of buffers
     * If the cell is not a buffer then we have to stash this and move on
     */

    PathRef *path;
    Pin *pin;
    Instance *drvr, *last_drvr = nullptr;
    LibertyPort *in = nullptr;
    LibertyPort *out = nullptr;
    LibertyCell *cell = nullptr;
    bool have_buffer = false;
    const DcalcAnalysisPt *dcalc_ap = drvr_path->dcalcAnalysisPt(sta_);
    vector<vector<std::tuple<LibertyCell *, Pin *>>> buffer_chains;
    vector<std::tuple<LibertyCell *, Pin *>> buffer_chain;

    for (int i= drvr_index; i > 0; --i) {
        path = expanded->path(i);
        pin = path->pin(this->sta_);
        drvr = network_->instance(pin);
        TimingArc * arc = expanded->prevArc(i);

        if (arc != nullptr) {
          in = arc->from();
          out = arc->to();
        }
        if (in != nullptr) {
            cell = in->libertyCell();
        }
        if (cell == nullptr && out != nullptr) {
            cell = out->libertyCell();
        }
        if (cell != nullptr && last_drvr != drvr) {
            if (cell->isBuffer()) {
                if (!have_buffer) {
                  buffer_chain.push_back(std::make_tuple(cell, pin));
                  last_drvr = drvr;
                  have_buffer = true;
                }
                else {
                  buffer_chain.push_back(std::make_tuple(cell, pin));
                  last_drvr = drvr;
                }
                //printf("Found a buffer %s\n", network_->name(network_->instance(pin)));
            }
            else {
                // This is where we were done with the chain part.
                // So we can make a decision about replacing the cells.
                // and use the same undo mechanism as the rest of the transforms
                if (buffer_chain.size() > 1) {
                  //printf("Found a chain of length %lu\n", buffer_chain.size());
                  buffer_chains.push_back(buffer_chain);
                }
                buffer_chain.clear();
                have_buffer = false;
=======
    if (expanded->size() > 1) {
        const int path_length = expanded->size();
        const int start_index = expanded->startIndex();
        for (int i = start_index; i < path_length; i++) {
            PathRef* path = expanded->path(i);
            const Pin* path_pin = path->pin(sta_);
            if (i > 0 && network_->isDriver(path_pin)
                && !network_->isTopLevelPort(path_pin)) {
                TimingArc* prev_arc = expanded->prevArc(i);
                printf("repair_setup %s: %s ---> %s \n",
                       prev_arc->from()->libertyCell()->name(),
                       prev_arc->from()->name(),
                       prev_arc->to()->name());
>>>>>>> 921553ef
            }
        }
    }
    if (buffer_chains.size() > 0) {
        //printf("Found %lu chains\n", buffer_chains.size());
        for (auto chain : buffer_chains) {
          if (chain.size() >= 2) {
                return replaceBuffers(dcalc_ap, chain);
          }
        }
    }
    return false;
}

bool RepairSetup::swapPins(PathRef *drvr_path,
                           const int drvr_index,
                           PathExpanded *expanded)
{
    Pin *drvr_pin = drvr_path->pin(this);
    Instance *drvr = network_->instance(drvr_pin);
    const DcalcAnalysisPt *dcalc_ap = drvr_path->dcalcAnalysisPt(sta_);
    // int lib_ap = dcalc_ap->libertyIndex(); : check cornerPort
    const float load_cap = graph_delay_calc_->loadCap(drvr_pin, dcalc_ap);
    const int in_index = drvr_index - 1;
    PathRef *in_path = expanded->path(in_index);
    Pin *in_pin = in_path->pin(sta_);

    if (!resizer_->dontTouch(drvr)) {
        // We get the driver port and the cell for that port.
        LibertyPort* drvr_port = network_->libertyPort(drvr_pin);
        LibertyPort* input_port = network_->libertyPort(in_pin);
        LibertyCell* cell = drvr_port->libertyCell();
        LibertyPort *swap_port = input_port;
        sta::LibertyPortSet ports;

        // Results for > 2 input gates are unpredictable. Only swap pins for
        // 2 input gates for now.
        int input_port_count = 0;
        sta::LibertyCellPortIterator port_iter(cell);
        while (port_iter.hasNext()) {
            LibertyPort *port = port_iter.next();
            if (port->direction()->isInput()) {
                ++input_port_count;
            }
        }
        if (input_port_count > 2) {
            return false;
        }

        // Check if we have already dealt with this instance
        // and prevent any further swaps.
        if (swap_pin_inst_set_.find(drvr) == swap_pin_inst_set_.end()) {
            swap_pin_inst_set_.insert(drvr);
        }
        else {
            return false;
        }

        // Find the equivalent pins for a cell (simple implementation for now)
        // stash them
        if (equiv_pin_map_.find(cell) == equiv_pin_map_.end()) {
            equivCellPins(cell, ports);
            equiv_pin_map_.insert(cell, ports);
        }
        ports = equiv_pin_map_[cell];
        if (ports.size() > 1) {
            resizer_->findSwapPinCandidate(input_port, drvr_port, load_cap,
                                           dcalc_ap, &swap_port);
            if (!sta::LibertyPort::equiv(swap_port, input_port)) {
                debugPrint(logger_, RSZ, "repair_setup", 3,
                           "Swap {} ({}) {} {}",
                           network_->name(drvr), cell->name(),
                           input_port->name(), swap_port->name());
                resizer_->swapPins(drvr, input_port, swap_port, true);
                swap_pin_count_++;
                return true;
            }
        }
    }
    return false;
}

bool
RepairSetup::upsizeDrvr(PathRef *drvr_path,
                        const int drvr_index,
                        PathExpanded *expanded)
{
  Pin *drvr_pin = drvr_path->pin(this);
  Instance *drvr = network_->instance(drvr_pin);
  const DcalcAnalysisPt *dcalc_ap = drvr_path->dcalcAnalysisPt(sta_);
  const float load_cap = graph_delay_calc_->loadCap(drvr_pin, dcalc_ap);
  const int in_index = drvr_index - 1;
  PathRef *in_path = expanded->path(in_index);
  Pin *in_pin = in_path->pin(sta_);
  LibertyPort *in_port = network_->libertyPort(in_pin);
  if (!resizer_->dontTouch(drvr) ||
      resizer_->cloned_inst_set_.find(drvr) != resizer_->cloned_inst_set_.end()) {
    float prev_drive;
    if (drvr_index >= 2) {
      const int prev_drvr_index = drvr_index - 2;
      PathRef *prev_drvr_path = expanded->path(prev_drvr_index);
      Pin *prev_drvr_pin = prev_drvr_path->pin(sta_);
      prev_drive = 0.0;
      LibertyPort *prev_drvr_port = network_->libertyPort(prev_drvr_pin);
      if (prev_drvr_port) {
        prev_drive = prev_drvr_port->driveResistance();
      }
    }
    else {
      prev_drive = 0.0;
    }
    LibertyPort *drvr_port = network_->libertyPort(drvr_pin);
    LibertyCell *upsize = upsizeCell(in_port, drvr_port, load_cap,
                                     prev_drive, dcalc_ap);
    if (upsize) {
      debugPrint(logger_, RSZ, "repair_setup", 3, "resize {} {} -> {}",
                 network_->pathName(drvr_pin),
                 drvr_port->libertyCell()->name(),
                 upsize->name());
      if (!resizer_->dontTouch(drvr)
          && resizer_->replaceCell(drvr, upsize, true)) {
        resize_count_++;
        return true;
      }
    }
  }
  return false;
}

LibertyCell *
RepairSetup::upsizeCell(LibertyPort *in_port,
                        LibertyPort *drvr_port,
                        const float load_cap,
                        const float prev_drive,
                        const DcalcAnalysisPt *dcalc_ap)
{
  const int lib_ap = dcalc_ap->libertyIndex();
  LibertyCell *cell = drvr_port->libertyCell();
  LibertyCellSeq *equiv_cells = sta_->equivCells(cell);
  if (equiv_cells) {
    const char *in_port_name = in_port->name();
    const char *drvr_port_name = drvr_port->name();
    sort(equiv_cells,
         [=] (const LibertyCell *cell1,
              const LibertyCell *cell2) {
           LibertyPort *port1=cell1->findLibertyPort(drvr_port_name)->cornerPort(lib_ap);
           LibertyPort *port2=cell2->findLibertyPort(drvr_port_name)->cornerPort(lib_ap);
           const float drive1 = port1->driveResistance();
           const float drive2 = port2->driveResistance();
           const ArcDelay intrinsic1 = port1->intrinsicDelay(this);
           const ArcDelay intrinsic2 = port2->intrinsicDelay(this);
           return drive1 > drive2
             || ((drive1 == drive2
                  && intrinsic1 < intrinsic2)
                 || (intrinsic1 == intrinsic2
                     && port1->capacitance() < port2->capacitance()));
         });
    const float drive = drvr_port->cornerPort(lib_ap)->driveResistance();
    const float delay = resizer_->gateDelay(drvr_port, load_cap,
                                            resizer_->tgt_slew_dcalc_ap_)
      + prev_drive * in_port->cornerPort(lib_ap)->capacitance();

    for (LibertyCell *equiv : *equiv_cells) {
      LibertyCell *equiv_corner = equiv->cornerCell(lib_ap);
      LibertyPort *equiv_drvr = equiv_corner->findLibertyPort(drvr_port_name);
      LibertyPort *equiv_input = equiv_corner->findLibertyPort(in_port_name);
      const float equiv_drive = equiv_drvr->driveResistance();
      // Include delay of previous driver into equiv gate.
      const float equiv_delay = resizer_->gateDelay(equiv_drvr, load_cap,
                                                    dcalc_ap)
        + prev_drive * equiv_input->capacitance();
      if (!resizer_->dontUse(equiv)
          && equiv_drive < drive
          && equiv_delay < delay) {
        return equiv;
      }
    }
  }
  return nullptr;
}

Point RepairSetup::computeCloneGateLocation(const Pin *drvr_pin,
                              const vector<pair<Vertex*, Slack>> &fanout_slacks)
{
  int count(1); // driver_pin counts as one

  int centroid_x = db_network_->location(drvr_pin).getX();
  int centroid_y = db_network_->location(drvr_pin).getY();

  const int split_index = fanout_slacks.size() / 2;
  for (int i = 0; i < split_index; i++) {
    const pair<Vertex*, Slack>& fanout_slack = fanout_slacks[i];
    const Vertex *load_vertex = fanout_slack.first;
    const Pin *load_pin = load_vertex->pin();
    centroid_x += db_network_->location(load_pin).getX();
    centroid_y += db_network_->location(load_pin).getY();
    ++count;
  }
  return {centroid_x/count, centroid_y/count};
}

bool
RepairSetup::cloneDriver(PathRef* drvr_path,
                         const int drvr_index,
                         const Slack drvr_slack,
                         PathExpanded *expanded)
{
  Pin *drvr_pin = drvr_path->pin(this);
  PathRef *load_path = expanded->path(drvr_index + 1);
  Vertex *load_vertex = load_path->vertex(sta_);
  Pin *load_pin = load_vertex->pin();
  // Divide and conquer.
  debugPrint(logger_, RSZ, "repair_setup", 3, "clone driver {} -> {}",
             network_->pathName(drvr_pin),
             network_->pathName(load_pin));

  Vertex *drvr_vertex = drvr_path->vertex(sta_);
  const RiseFall *rf = drvr_path->transition(sta_);
  // Sort fanouts of the drvr on the critical path by slack margin
  // wrt the critical path slack.
  vector<pair<Vertex*, Slack>> fanout_slacks;
  VertexOutEdgeIterator edge_iter(drvr_vertex, graph_);
  while (edge_iter.hasNext()) {
    Edge *edge = edge_iter.next();
    Vertex *fanout_vertex = edge->to(graph_);
    const Slack fanout_slack = sta_->vertexSlack(fanout_vertex, rf, max_);
    const Slack slack_margin = fanout_slack - drvr_slack;
    debugPrint(logger_, RSZ, "repair_setup", 4, " fanin {} slack_margin = {}",
               network_->pathName(fanout_vertex->pin()),
               delayAsString(slack_margin, sta_, 3));
    fanout_slacks.emplace_back(fanout_vertex, slack_margin);
  }

  sort(fanout_slacks.begin(), fanout_slacks.end(),
       [=](const pair<Vertex*, Slack>& pair1,
           const pair<Vertex*, Slack>& pair2) {
         return (pair1.second > pair2.second
                 || (pair1.second == pair2.second
                     && network_->pathNameLess(pair1.first->pin(),
                                               pair2.first->pin())));
       });

  Instance *drvr_inst = db_network_->instance(drvr_pin);

  if (!resizer_->isSingleOutputCombinational(drvr_inst)) {
    return false;
  }

  const string buffer_name = resizer_->makeUniqueInstName("clone");
  Instance *parent = db_network_->topInstance();

  // This is the meat of the gate cloning code.
  // We need to downsize the current driver AND we need to insert another drive
  // that splits the load
  // For now we will defer the downsize to a later juncture.

  LibertyCell *original_cell = network_->libertyCell(drvr_inst);
  LibertyCell *clone_cell = resizer_->halfDrivingPowerCell(original_cell);

  if (clone_cell == nullptr) {
    clone_cell = original_cell;  // no clone available use original
  }

  Point drvr_loc = computeCloneGateLocation(drvr_pin, fanout_slacks);
  Instance *clone_inst = resizer_->journalCloneInstance(clone_cell, buffer_name.c_str(),
                                                        network_->instance(drvr_pin), parent, drvr_loc);

  cloned_gate_count_++;

  debugPrint(logger_, RSZ, "repair_setup", 3, "clone {} ({}) -> {} ({})",
             network_->pathName(drvr_pin), original_cell->name(),
             network_->pathName(clone_inst), clone_cell->name());


  Net *out_net = resizer_->makeUniqueNet();
  std::unique_ptr<InstancePinIterator> inst_pin_iter{network_->pinIterator(drvr_inst)};
  while (inst_pin_iter->hasNext()) {
    Pin *pin = inst_pin_iter->next();
    if (network_->direction(pin)->isInput()) {
      // Connect to all the inputs of the original cell.
      auto libPort = network_->libertyPort(pin); // get the liberty port of the original inst/pin
      auto net = network_->net(pin);
      sta_->connectPin(clone_inst, libPort, net);  // connect the same liberty port of the new instance
      resizer_->parasiticsInvalid(net);
    }
  }

  // Get the output pin
  Pin* clone_output_pin = nullptr;
  std::unique_ptr<InstancePinIterator> clone_pin_iter{network_->pinIterator(clone_inst)};
  while (clone_pin_iter->hasNext()) {
    Pin* pin = clone_pin_iter->next();
    // If output pin then cache for later use.
    if (network_->direction(pin)->isOutput()) {
      clone_output_pin = pin;
      break;
    }
  }
  // Connect to the new output net we just created
  auto *clone_output_port = network_->port(clone_output_pin);
  sta_->connectPin(clone_inst, clone_output_port, out_net);

  // Divide the list of pins in half and connect them to the new net we
  // created as part of gate cloning. Skip ports connected to the original net
  int split_index = fanout_slacks.size() / 2;
  for (int i = 0; i < split_index; i++) {
    pair<Vertex*, Slack> fanout_slack = fanout_slacks[i];
    Vertex *load_vertex = fanout_slack.first;
    Pin *load_pin = load_vertex->pin();
    // Leave ports connected to original net so verilog port names are preserved.
    if (!network_->isTopLevelPort(load_pin)) {
      auto *load_port = network_->port(load_pin);
      Instance *load = network_->instance(load_pin);
      sta_->disconnectPin(load_pin);
      sta_->connectPin(load, load_port, out_net);
    }
  }
  resizer_->parasiticsInvalid(out_net);
  return true;
}

void
RepairSetup::splitLoads(PathRef *drvr_path,
                        const int drvr_index,
                        const Slack drvr_slack,
                        PathExpanded *expanded)
{
  Pin *drvr_pin = drvr_path->pin(this);
  PathRef *load_path = expanded->path(drvr_index + 1);
  Vertex *load_vertex = load_path->vertex(sta_);
  Pin *load_pin = load_vertex->pin();
  // Divide and conquer.
  debugPrint(logger_, RSZ, "repair_setup", 3, "split loads {} -> {}",
             network_->pathName(drvr_pin),
             network_->pathName(load_pin));

  Vertex *drvr_vertex = drvr_path->vertex(sta_);
  const RiseFall *rf = drvr_path->transition(sta_);
  // Sort fanouts of the drvr on the critical path by slack margin
  // wrt the critical path slack.
  vector<pair<Vertex*, Slack>> fanout_slacks;
  VertexOutEdgeIterator edge_iter(drvr_vertex, graph_);
  while (edge_iter.hasNext()) {
    Edge *edge = edge_iter.next();
    Vertex *fanout_vertex = edge->to(graph_);
    const Slack fanout_slack = sta_->vertexSlack(fanout_vertex, rf, max_);
    const Slack slack_margin = fanout_slack - drvr_slack;
    debugPrint(logger_, RSZ, "repair_setup", 4, " fanin {} slack_margin = {}",
               network_->pathName(fanout_vertex->pin()),
               delayAsString(slack_margin, sta_, 3));
    fanout_slacks.emplace_back(fanout_vertex, slack_margin);
  }

  sort(fanout_slacks.begin(), fanout_slacks.end(),
       [=](const pair<Vertex*, Slack>& pair1,
           const pair<Vertex*, Slack>& pair2) {
         return (pair1.second > pair2.second
                 || (pair1.second == pair2.second
                     && network_->pathNameLess(pair1.first->pin(),
                                               pair2.first->pin())));
       });

  Net *net = network_->net(drvr_pin);
  const string buffer_name = resizer_->makeUniqueInstName("split");
  Instance *parent = db_network_->topInstance();
  LibertyCell *buffer_cell = resizer_->buffer_lowest_drive_;
  const Point drvr_loc = db_network_->location(drvr_pin);
  Instance *buffer = resizer_->makeBuffer(buffer_cell,
                                          buffer_name.c_str(),
                                          parent, drvr_loc);
  inserted_buffer_count_++;

  Net *out_net = resizer_->makeUniqueNet();
  LibertyPort *input, *output;
  buffer_cell->bufferPorts(input, output);

  // Split the loads with extra slack to an inserted buffer.
  // before
  // drvr_pin -> net -> load_pins
  // after
  // drvr_pin -> net -> load_pins with low slack
  //                 -> buffer_in -> net -> rest of loads
  sta_->connectPin(buffer, input, net);
  resizer_->parasiticsInvalid(net);
  sta_->connectPin(buffer, output, out_net);
  const int split_index = fanout_slacks.size() / 2;
  for (int i = 0; i < split_index; i++) {
    pair<Vertex*, Slack> fanout_slack = fanout_slacks[i];
    Vertex *load_vertex = fanout_slack.first;
    Pin *load_pin = load_vertex->pin();
    // Leave ports connected to original net so verilog port names are preserved.
    if (!network_->isTopLevelPort(load_pin)) {
      LibertyPort *load_port = network_->libertyPort(load_pin);
      Instance *load = network_->instance(load_pin);

      sta_->disconnectPin(load_pin);
      sta_->connectPin(load, load_port, out_net);
    }
  }
  Pin *buffer_out_pin = network_->findPin(buffer, output);
  resizer_->resizeToTargetSlew(buffer_out_pin);
  resizer_->parasiticsInvalid(net);
  resizer_->parasiticsInvalid(out_net);
}

int
RepairSetup::fanout(Vertex *vertex)
{
  int fanout = 0;
  VertexOutEdgeIterator edge_iter(vertex, graph_);
  while (edge_iter.hasNext()) {
    edge_iter.next();
    fanout++;
  }
  return fanout;
}

void
RepairSetup::getEquivPortList2(sta::FuncExpr *expr,
                               sta::LibertyPortSet &ports,
                               sta::FuncExpr::Operator &status)
{
    using Operator = sta::FuncExpr::Operator ;
    const Operator curr_op = expr->op();

    if (curr_op == Operator::op_not) {
        getEquivPortList2(expr->left(), ports, status);
    }
    else if (status == Operator::op_zero &&
             (curr_op == Operator::op_and ||
              curr_op == Operator::op_or ||
              curr_op == Operator::op_xor)) {
        // Start parsing the equivalent pins (if it is simple or/and/xor)
        status = curr_op;
        getEquivPortList2(expr->left(), ports, status);
        if (status == Operator::op_port) {
          return;
        }
        getEquivPortList2(expr->right(), ports, status);
        if (status == Operator::op_port) {
          return;
        }
        status = Operator::op_one;
    }
    else if (status == curr_op) {
        // handle > 2 input scenarios (up to any arbitrary number)
        getEquivPortList2(expr->left(), ports, status);
        if (status == Operator::op_port) {
            return;
        }
        getEquivPortList2(expr->right(), ports, status);
        if (status == Operator::op_port) {
            return;
        }
    }
    else if (curr_op == Operator::op_port && expr->port() != nullptr) {
        ports.insert(expr->port());
    }
    else {
        status = Operator::op_port; // moved to some other operator.
        ports.clear();
    }
}

void
RepairSetup::getEquivPortList(sta::FuncExpr *expr, sta::LibertyPortSet &ports)
{
    sta::FuncExpr::Operator status = sta::FuncExpr::op_zero;
    ports.clear();
    getEquivPortList2(expr, ports, status);
    if (status == sta::FuncExpr::op_port) {
        ports.clear();
    }
}

// Lets just look at the first list for now.
// We may want to cache this information somwhere (by building it up for the whole
// library).
// Or just generate it when the cell is being created (depending on agreement).
void
RepairSetup::equivCellPins(const LibertyCell *cell, sta::LibertyPortSet &ports)
{
    sta::LibertyCellPortIterator port_iter(cell);
    unsigned outputs = 0;

    // count number of output ports. Skip ports with > 1 output for now.
    while (port_iter.hasNext()) {
        LibertyPort *port = port_iter.next();
        if (port->direction()->isOutput()) {
            ++outputs;
        }
    }

    if (outputs == 1) {
        sta::LibertyCellPortIterator port_iter2(cell);
        while (port_iter2.hasNext()) {
            LibertyPort *port = port_iter2.next();
            sta::FuncExpr *expr = port->function();
            if (expr != nullptr) {
                getEquivPortList(expr, ports);
            }
        }
    }
}

void
RepairSetup::printProgress(const int iteration,
                           const bool force,
                           const bool end) const
{
  const bool start = iteration == 0;

  if (start && !end) {
    logger_->report("Iteration | Resized | Buffers | Cloned Gates | Pin Swaps |   WNS   |   TNS   | Endpoint");
    logger_->report("---------------------------------------------------------------------------------------");
  }

  if (iteration % print_interval_ == 0 || force || end) {
    Slack wns;
    Vertex* worst_vertex;
    sta_->worstSlack(max_, wns, worst_vertex);
    const Slack tns = sta_->totalNegativeSlack(max_);

    std::string itr_field = fmt::format("{}", iteration);
    if (end) {
      itr_field = "final";
    }

    logger_->report("{: >9s} | {: >7d} | {: >7d} | {: >12d} | {: >9d} | {: >7s} | {: >7s} | {}",
                    itr_field,
                    resize_count_,
                    inserted_buffer_count_ + split_load_buffer_count_ + rebuffer_net_count_,
                    cloned_gate_count_,
                    swap_pin_count_,
                    delayAsString(wns, sta_, 3),
                    delayAsString(tns, sta_, 3),
                    worst_vertex != nullptr ? worst_vertex->name(network_) : "");
  }

  if (end) {
    logger_->report("---------------------------------------------------------------------------------------");
  }
}

}  // namespace rsz<|MERGE_RESOLUTION|>--- conflicted
+++ resolved
@@ -463,7 +463,6 @@
 
 LibertyCell *RepairSetup::mapBuffToInv(LibertyCell *buffer)
 {
-<<<<<<< HEAD
   std::unordered_map<string, string> cell_map
       = {{"BUFx2_ASAP7_75t_R", "INVx3_ASAP7_75t_R"},
          {"BUFx3_ASAP7_75t_R", "INVx4_ASAP7_75t_R"},
@@ -633,7 +632,6 @@
                 }
                 buffer_chain.clear();
                 have_buffer = false;
-=======
     if (expanded->size() > 1) {
         const int path_length = expanded->size();
         const int start_index = expanded->startIndex();
@@ -647,7 +645,6 @@
                        prev_arc->from()->libertyCell()->name(),
                        prev_arc->from()->name(),
                        prev_arc->to()->name());
->>>>>>> 921553ef
             }
         }
     }
