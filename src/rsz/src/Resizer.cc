--- conflicted
+++ resolved
@@ -2705,7 +2705,6 @@
   inserted_buffer_set_.insert(buffer);
 }
 
-<<<<<<< HEAD
 int Resizer::undoGateCloning(Instance *original_inst, Instance *cloned_inst)
 {
   debugPrint(logger_, RSZ, "journal", 1, "journal unclone {} ({}) -> {} ({})",
@@ -2744,7 +2743,7 @@
   sta_->deleteInstance(cloned_inst);
   sta_->graphDelayCalc()->delaysInvalid();
   return 1;
-=======
+
 Instance *
 Resizer::journalCloneInstance(LibertyCell *cell, const char *name,  Instance *original_inst,
                               Instance *parent,  const Point& loc)
@@ -2753,7 +2752,6 @@
   cloned_gates_.push(std::tuple(original_inst, clone_inst));
   cloned_inst_set_.insert(clone_inst);
   return clone_inst;
->>>>>>> bfd0102d
 }
 
 void
