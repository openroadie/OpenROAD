#############################################################################
#
# BSD 3-Clause License
#
# Copyright (c) 2020, The Regents of the University of California
# All rights reserved.
#
# Redistribution and use in source and binary forms, with or without
# modification, are permitted provided that the following conditions are met:
#
# * Redistributions of source code must retain the above copyright notice, this
#   list of conditions and the following disclaimer.
#
# * Redistributions in binary form must reproduce the above copyright notice,
#   this list of conditions and the following disclaimer in the documentation
#   and/or other materials provided with the distribution.
#
# * Neither the name of the copyright holder nor the names of its
#   contributors may be used to endorse or promote products derived from
#   this software without specific prior written permission.
#
# THIS SOFTWARE IS PROVIDED BY THE COPYRIGHT HOLDERS AND CONTRIBUTORS "AS IS"
# AND ANY EXPRESS OR IMPLIED WARRANTIES, INCLUDING, BUT NOT LIMITED TO, THE
# IMPLIED WARRANTIES OF MERCHANTABILITY AND FITNESS FOR A PARTICULAR PURPOSE
# ARE DISCLAIMED. IN NO EVENT SHALL THE COPYRIGHT HOLDER OR CONTRIBUTORS BE
# LIABLE FOR ANY DIRECT, INDIRECT, INCIDENTAL, SPECIAL, EXEMPLARY, OR
# CONSEQUENTIAL DAMAGES (INCLUDING, BUT NOT LIMITED TO, PROCUREMENT OF
# SUBSTITUTE GOODS OR SERVICES; LOSS OF USE, DATA, OR PROFITS; OR BUSINESS
# INTERRUPTION) HOWEVER CAUSED AND ON ANY THEORY OF LIABILITY, WHETHER IN
# CONTRACT, STRICT LIABILITY, OR TORT (INCLUDING NEGLIGENCE OR OTHERWISE)
# ARISING IN ANY WAY OUT OF THE USE OF THIS SOFTWARE, EVEN IF ADVISED OF THE
# POSSIBILITY OF SUCH DAMAGE.
#
#############################################################################

sta::define_cmd_args "detailed_route" {
    [-guide filename]
    [-output_guide filename]
    [-output_maze filename]
    [-output_drc filename]
    [-output_cmap filename]
    [-db_process_node name]
    [-disable_via_gen]
    [-droute_end_iter iter]
    [-droute_via_in_pin_bottom_layer_num num]
    [-droute_via_in_pin_top_layer_num num]
    [-or_seed seed]
    [-or_k_ k]
    [-bottom_routing_layer layer]
    [-top_routing_layer layer]
    [-verbose level]
    [-param filename]
    [-distributed ip_port]
    [-shared_volume vol]
}

proc detailed_route { args } {
  sta::parse_key_args "detailed_route" args \
    keys {-param -guide -output_guide -output_maze -output_drc -output_cmap \
      -db_process_node -droute_end_iter -droute_via_in_pin_bottom_layer_num \
      -droute_via_in_pin_top_layer_num -or_seed -or_k -bottom_routing_layer \
      -top_routing_layer -verbose -distributed -shared_volume} \
    flags {-disable_via_gen}
  sta::check_argc_eq0 "detailed_route" $args

  set enable_via_gen [expr ![info exists flags(-disable_via_gen)]]

  if { [info exists keys(-param)] } {
    if { [array size keys] > 1 } {
      utl::error DRT 251 "-param cannot be used with other arguments"
    } else {
      drt::detailed_route_cmd $keys(-param)
    }
  } else {
    if { [info exists keys(-guide)] } {
      set guide $keys(-guide)
    } else {
      set guide ""
    }
    if { [info exists keys(-output_guide)] } {
      set output_guide $keys(-output_guide)
    } else {
      set output_guide ""
    }
    if { [info exists keys(-output_maze)] } {
      set output_maze $keys(-output_maze)
    } else {
      set output_maze ""
    }
    if { [info exists keys(-output_drc)] } {
      set output_drc $keys(-output_drc)
    } else {
      set output_drc ""
    }
    if { [info exists keys(-output_cmap)] } {
      set output_cmap $keys(-output_cmap)
    } else {
      set output_cmap ""
    }
    if { [info exists keys(-db_process_node)] } {
      set db_process_node $keys(-db_process_node)
    } else {
      set db_process_node ""
    }
    if { [info exists keys(-droute_end_iter)] } {
      sta::check_positive_integer "-droute_end_iter" $keys(-droute_end_iter)
      if {$keys(-droute_end_iter) > 64} {
        utl::warn "-droute_end_iter cannot be greater than 64. Setting -droute_end_iter to 64."
        set droute_end_iter 64
      } else {
        set droute_end_iter $keys(-droute_end_iter)
      }
    } else {
      set droute_end_iter -1
    }
    if { [info exists keys(-droute_via_in_pin_bottom_layer_num)] } {
      sta::check_positive_integer "-droute_via_in_pin_bottom_layer_num" $keys(-droute_via_in_pin_bottom_layer_num)
      set droute_via_in_pin_bottom_layer_num $keys(-droute_via_in_pin_bottom_layer_num)
    } else {
      set droute_via_in_pin_bottom_layer_num -1
    }
    if { [info exists keys(-droute_via_in_pin_top_layer_num)] } {
      sta::check_positive_integer "-droute_via_in_pin_top_layer_num" $keys(-droute_via_in_pin_top_layer_num)
      set droute_via_in_pin_top_layer_num $keys(-droute_via_in_pin_top_layer_num)
    } else {
      set droute_via_in_pin_top_layer_num -1
    }
    if { [info exists keys(-or_seed)] } {
      set or_seed $keys(-or_seed)
    } else {
      set or_seed -1
    }
    if { [info exists keys(-or_k)] } {
      set or_k $keys(-or_k)
    } else {
      set or_k 0
    }
    if { [info exists keys(-bottom_routing_layer)] } {
      set bottom_routing_layer $keys(-bottom_routing_layer)
    } else {
      set bottom_routing_layer ""
    }
    if { [info exists keys(-top_routing_layer)] } {
      set top_routing_layer $keys(-top_routing_layer)
    } else {
      set top_routing_layer ""
    }
    if { [info exists keys(-verbose)] } {
      sta::check_positive_integer "-verbose" $keys(-verbose)
      set verbose $keys(-verbose)
    } else {
      set verbose 1
    }
    if { [info exists keys(-distributed)] } {
      set distributed $keys(-distributed)
      if { [info exists keys(-shared_volume)] } {
        set vol $keys(-shared_volume)
      } else {
        utl::error DRT 506 "-shared_volume is required for distributed routing."
      }
    } else {
      set distributed ""
      set vol ""
    }
    drt::detailed_route_cmd $guide $output_guide $output_maze $output_drc \
      $output_cmap $db_process_node $enable_via_gen $droute_end_iter \
      $droute_via_in_pin_bottom_layer_num $droute_via_in_pin_top_layer_num \
      $or_seed $or_k $bottom_routing_layer $top_routing_layer $verbose $distributed $vol
  }
}

proc detailed_route_num_drvs { args } {
  sta::check_argc_eq0 "detailed_route_num_drvs" $args
  return [drt::detailed_route_num_drvs]
}

sta::define_cmd_args "detailed_route_debug" {
    [-pa]
    [-dr]
    [-maze]
    [-net name]
    [-pin name]
    [-worker x y]
    [-iter iter]
    [-pa_markers]
    [-dump_dr]
    [-pa_combining]
}

proc detailed_route_debug { args } {
  sta::parse_key_args "detailed_route_debug" args \
<<<<<<< HEAD
      keys {-net -gcell -iter -pin} \
      flags {-dr -maze -pa -pa_markers -pa_combining -dump_dr}
=======
      keys {-net -worker -iter -pin} \
      flags {-dr -maze -pa -pa_markers -pa_combining}
>>>>>>> 8fb81627

  sta::check_argc_eq0 "detailed_route_debug" $args

  set dr [info exists flags(-dr)]
  set dump_dr [info exists flags(-dump_dr)]
  set maze [info exists flags(-maze)]
  set pa [info exists flags(-pa)]
  set pa_markers [info exists flags(-pa_markers)]
  set pa_combining [info exists flags(-pa_combining)]

  if { [info exists keys(-net)] } {
    set net_name $keys(-net)
  } else {
    set net_name ""
  }

  if { [info exists keys(-pin)] } {
    set pin_name $keys(-pin)
  } else {
    set pin_name ""
  }

  set worker_x -1
  set worker_y -1
  if [info exists keys(-worker)] {
    set worker $keys(-worker)
    if { [llength $worker] != 2 } {
      utl::error DRT 118 "-worker is a list of 2 coordinates."
    }
    lassign $worker worker_x worker_y
    sta::check_positive_integer "-worker" $worker_x
    sta::check_positive_integer "-worker" $worker_y
  }

  if { [info exists keys(-iter)] } {
    set iter $keys(-iter)
  } else {
    set iter 0
  }

<<<<<<< HEAD
  drt::set_detailed_route_debug_cmd $net_name $pin_name $dr $dump_dr $pa $maze \
      $gcell_x $gcell_y $iter $pa_markers $pa_combining
}

proc detailed_route_run_worker { args } {
  sta::check_argc_eq1 "detailed_route_run_worker" $args
  drt::run_worker_cmd $args
=======
  drt::set_detailed_route_debug_cmd $net_name $pin_name $dr $pa $maze \
      $worker_x $worker_y $iter $pa_markers $pa_combining
>>>>>>> 8fb81627
}<|MERGE_RESOLUTION|>--- conflicted
+++ resolved
@@ -189,13 +189,8 @@
 
 proc detailed_route_debug { args } {
   sta::parse_key_args "detailed_route_debug" args \
-<<<<<<< HEAD
-      keys {-net -gcell -iter -pin} \
+      keys {-net -worker -iter -pin} \
       flags {-dr -maze -pa -pa_markers -pa_combining -dump_dr}
-=======
-      keys {-net -worker -iter -pin} \
-      flags {-dr -maze -pa -pa_markers -pa_combining}
->>>>>>> 8fb81627
 
   sta::check_argc_eq0 "detailed_route_debug" $args
 
@@ -236,16 +231,11 @@
     set iter 0
   }
 
-<<<<<<< HEAD
   drt::set_detailed_route_debug_cmd $net_name $pin_name $dr $dump_dr $pa $maze \
-      $gcell_x $gcell_y $iter $pa_markers $pa_combining
+      $worker_x $worker_y $iter $pa_markers $pa_combining
 }
 
 proc detailed_route_run_worker { args } {
   sta::check_argc_eq1 "detailed_route_run_worker" $args
   drt::run_worker_cmd $args
-=======
-  drt::set_detailed_route_debug_cmd $net_name $pin_name $dr $pa $maze \
-      $worker_x $worker_y $iter $pa_markers $pa_combining
->>>>>>> 8fb81627
 }