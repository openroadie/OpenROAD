/* Authors: Lutong Wang and Bangqi Xu */
/*
 * Copyright (c) 2019, The Regents of the University of California
 * All rights reserved.
 *
 * Redistribution and use in source and binary forms, with or without
 * modification, are permitted provided that the following conditions are met:
 *     * Redistributions of source code must retain the above copyright
 *       notice, this list of conditions and the following disclaimer.
 *     * Redistributions in binary form must reproduce the above copyright
 *       notice, this list of conditions and the following disclaimer in the
 *       documentation and/or other materials provided with the distribution.
 *     * Neither the name of the University nor the
 *       names of its contributors may be used to endorse or promote products
 *       derived from this software without specific prior written permission.
 *
 * THIS SOFTWARE IS PROVIDED BY THE COPYRIGHT HOLDERS AND CONTRIBUTORS "AS IS"
 * AND ANY EXPRESS OR IMPLIED WARRANTIES, INCLUDING, BUT NOT LIMITED TO, THE
 * IMPLIED WARRANTIES OF MERCHANTABILITY AND FITNESS FOR A PARTICULAR PURPOSE
 * ARE DISCLAIMED. IN NO EVENT SHALL THE REGENTS BE LIABLE FOR ANY DIRECT,
 * INDIRECT, INCIDENTAL, SPECIAL, EXEMPLARY, OR CONSEQUENTIAL DAMAGES
 * (INCLUDING, BUT NOT LIMITED TO, PROCUREMENT OF SUBSTITUTE GOODS OR SERVICES;
 * LOSS OF USE, DATA, OR PROFITS; OR BUSINESS INTERRUPTION) HOWEVER CAUSED AND
 * ON ANY THEORY OF LIABILITY, WHETHER IN CONTRACT, STRICT LIABILITY, OR TORT
 * (INCLUDING NEGLIGENCE OR OTHERWISE) ARISING IN ANY WAY OUT OF THE USE OF THIS
 * SOFTWARE, EVEN IF ADVISED OF THE POSSIBILITY OF SUCH DAMAGE.
 */

#include <algorithm>
#include <boost/polygon/polygon.hpp>
#include <chrono>
#include <random>
#include <sstream>

#include "db/gcObj/gcNet.h"
#include "db/gcObj/gcPin.h"
#include "dr/FlexDR.h"
#include "dr/FlexDR_graphics.h"
#include "frProfileTask.h"
#include "gc/FlexGC.h"

using namespace fr;
namespace gtl = boost::polygon;

int beginDebugIter = std::numeric_limits<int>().max();
static frSquaredDistance pt2boxDistSquare(const Point& pt, const Rect& box)

{
  frCoord dx = std::max(std::max(box.xMin() - pt.x(), pt.x() - box.xMax()), 0);
  frCoord dy = std::max(std::max(box.yMin() - pt.y(), pt.y() - box.yMax()), 0);
  return (frSquaredDistance) dx * dx + (frSquaredDistance) dy * dy;
}

// prlx = -dx, prly = -dy
// dx > 0 : disjoint in x; dx = 0 : touching in x; dx < 0 : overlap in x
static frSquaredDistance box2boxDistSquareNew(const Rect& box1,
                                              const Rect& box2,
                                              frCoord& dx,
                                              frCoord& dy)
{
  dx = std::max(box1.xMin(), box2.xMin()) - std::min(box1.xMax(), box2.xMax());
  dy = std::max(box1.yMin(), box2.yMin()) - std::min(box1.yMax(), box2.yMax());
  return (frSquaredDistance) std::max(dx, 0) * std::max(dx, 0)
         + (frSquaredDistance) std::max(dy, 0) * std::max(dy, 0);
}

void FlexDRWorker::modViaForbiddenThrough(const FlexMazeIdx& bi,
                                          const FlexMazeIdx& ei,
                                          ModCostType type)
{
  bool isHorz = (bi.y() == ei.y());

  bool isLowerViaForbidden
      = getTech()->isViaForbiddenThrough(bi.z(), true, isHorz);
  bool isUpperViaForbidden
      = getTech()->isViaForbiddenThrough(bi.z(), false, isHorz);

  if (isHorz) {
    for (int xIdx = bi.x(); xIdx < ei.x(); xIdx++) {
      if (isLowerViaForbidden) {
        switch (type) {
          case subRouteShape:
            gridGraph_.subRouteShapeCostVia(
                xIdx, bi.y(), bi.z() - 1);  // safe access
            break;
          case addRouteShape:
            gridGraph_.addRouteShapeCostVia(
                xIdx, bi.y(), bi.z() - 1);  // safe access
            break;
          case subFixedShape:
            gridGraph_.subFixedShapeCostVia(
                xIdx, bi.y(), bi.z() - 1);  // safe access
            break;
          case addFixedShape:
            gridGraph_.addFixedShapeCostVia(
                xIdx, bi.y(), bi.z() - 1);  // safe access
            break;
          default:;
        }
      }

      if (isUpperViaForbidden) {
        switch (type) {
          case subRouteShape:
            gridGraph_.subRouteShapeCostVia(
                xIdx, bi.y(), bi.z());  // safe access
            break;
          case addRouteShape:
            gridGraph_.addRouteShapeCostVia(
                xIdx, bi.y(), bi.z());  // safe access
            break;
          case subFixedShape:
            gridGraph_.subFixedShapeCostVia(
                xIdx, bi.y(), bi.z());  // safe access
            break;
          case addFixedShape:
            gridGraph_.addFixedShapeCostVia(
                xIdx, bi.y(), bi.z());  // safe access
            break;
          default:;
        }
      }
    }
  } else {
    for (int yIdx = bi.y(); yIdx < ei.y(); yIdx++) {
      if (isLowerViaForbidden) {
        switch (type) {
          case subRouteShape:
            gridGraph_.subRouteShapeCostVia(
                bi.x(), yIdx, bi.z() - 1);  // safe access
            break;
          case addRouteShape:
            gridGraph_.addRouteShapeCostVia(
                bi.x(), yIdx, bi.z() - 1);  // safe access
            break;
          case subFixedShape:
            gridGraph_.subFixedShapeCostVia(
                bi.x(), yIdx, bi.z() - 1);  // safe access
            break;
          case addFixedShape:
            gridGraph_.addFixedShapeCostVia(
                bi.x(), yIdx, bi.z() - 1);  // safe access
            break;
          default:;
        }
      }

      if (isUpperViaForbidden) {
        switch (type) {
          case subRouteShape:
            gridGraph_.subRouteShapeCostVia(
                bi.x(), yIdx, bi.z());  // safe access
            break;
          case addRouteShape:
            gridGraph_.addRouteShapeCostVia(
                bi.x(), yIdx, bi.z());  // safe access
            break;
          case subFixedShape:
            gridGraph_.subFixedShapeCostVia(
                bi.x(), yIdx, bi.z());  // safe access
            break;
          case addFixedShape:
            gridGraph_.addFixedShapeCostVia(
                bi.x(), yIdx, bi.z());  // safe access
            break;
          default:;
        }
      }
    }
  }
}

void FlexDRWorker::modBlockedPlanar(const Rect& box, frMIdx z, bool setBlock)
{
  FlexMazeIdx mIdx1;
  FlexMazeIdx mIdx2;
  gridGraph_.getIdxBox(mIdx1, mIdx2, box);
  for (int i = mIdx1.x(); i <= mIdx2.x(); i++) {
    for (int j = mIdx1.y(); j <= mIdx2.y(); j++) {
      if (setBlock) {
        gridGraph_.setBlocked(i, j, z, frDirEnum::E);
        gridGraph_.setBlocked(i, j, z, frDirEnum::N);
        gridGraph_.setBlocked(i, j, z, frDirEnum::W);
        gridGraph_.setBlocked(i, j, z, frDirEnum::S);
      } else {
        gridGraph_.resetBlocked(i, j, z, frDirEnum::E);
        gridGraph_.resetBlocked(i, j, z, frDirEnum::N);
        gridGraph_.resetBlocked(i, j, z, frDirEnum::W);
        gridGraph_.resetBlocked(i, j, z, frDirEnum::S);
      }
    }
  }
}

void FlexDRWorker::modBlockedVia(const Rect& box, frMIdx z, bool setBlock)
{
  FlexMazeIdx mIdx1;
  FlexMazeIdx mIdx2;
  gridGraph_.getIdxBox(mIdx1, mIdx2, box);
  for (int i = mIdx1.x(); i <= mIdx2.x(); i++) {
    for (int j = mIdx1.y(); j <= mIdx2.y(); j++) {
      if (setBlock) {
        gridGraph_.setBlocked(i, j, z, frDirEnum::U);
        gridGraph_.setBlocked(i, j, z, frDirEnum::D);
      } else {
        gridGraph_.resetBlocked(i, j, z, frDirEnum::U);
        gridGraph_.resetBlocked(i, j, z, frDirEnum::D);
      }
    }
  }
}

void FlexDRWorker::modCornerToCornerSpacing_helper(const Rect& box,
                                                   frMIdx z,
                                                   ModCostType type)
{
  FlexMazeIdx p1, p2;
  gridGraph_.getIdxBox(p1, p2, box, FlexGridGraph::isEnclosed);
  for (int i = p1.x(); i <= p2.x(); i++) {
    for (int j = p1.y(); j <= p2.y(); j++) {
      switch (type) {
        case subRouteShape:
          gridGraph_.subRouteShapeCostPlanar(i, j, z);
          break;
        case addRouteShape:
          gridGraph_.addRouteShapeCostPlanar(i, j, z);
          break;
        case subFixedShape:
          gridGraph_.subFixedShapeCostPlanar(i, j, z);
          break;
        case addFixedShape:
          gridGraph_.addFixedShapeCostPlanar(i, j, z);
          break;
        default:;
      }
    }
  }
}
void FlexDRWorker::modCornerToCornerSpacing(const Rect& box,
                                            frMIdx z,
                                            ModCostType type)
{
  auto lNum = gridGraph_.getLayerNum(z);
  frCoord halfwidth2 = getTech()->getLayer(lNum)->getWidth() / 2;
  // spacing value needed
  frCoord bloatDist = 0;
  auto& cons = getTech()->getLayer(lNum)->getLef58CornerSpacingConstraints();
  Rect bx;
  for (auto& c : cons) {
    bloatDist = c->findMax() + halfwidth2 - 1;
    bx.init(box.xMin() - bloatDist,
            box.yMin() - bloatDist,
            box.xMin(),
            box.yMin());  // ll box corner
    modCornerToCornerSpacing_helper(bx, z, type);
    bx.init(box.xMin() - bloatDist,
            box.yMax(),
            box.xMin(),
            box.yMax() + bloatDist);  // ul box corner
    modCornerToCornerSpacing_helper(bx, z, type);
    bx.init(box.xMax(),
            box.yMax(),
            box.xMax() + bloatDist,
            box.yMax() + bloatDist);  // ur box corner
    modCornerToCornerSpacing_helper(bx, z, type);
    bx.init(box.xMax(),
            box.yMin() - bloatDist,
            box.xMax() + bloatDist,
            box.yMin());  // lr box corner
    modCornerToCornerSpacing_helper(bx, z, type);
  }
}

void FlexDRWorker::modMinSpacingCostPlanar(const Rect& box,
                                           frMIdx z,
                                           ModCostType type,
                                           bool isBlockage,
                                           frNonDefaultRule* ndr,
                                           bool isMacroPin,
                                           bool resetHorz,
                                           bool resetVert)
{
  auto lNum = gridGraph_.getLayerNum(z);
  frCoord width1 = box.minDXDY();
  frCoord length1 = box.maxDXDY();
  // layer default width
  frCoord width2 = getTech()->getLayer(lNum)->getWidth();
  frCoord halfwidth2 = width2 / 2;
  // spacing value needed
  bool use_min_spacing = isBlockage && USEMINSPACING_OBS;
  frCoord bloatDist = getTech()->getLayer(lNum)->getMinSpacingValue(
      width1, width2, length1, use_min_spacing);

  if (ndr)
    bloatDist = std::max(bloatDist, ndr->getSpacing(z));
  frSquaredDistance bloatDistSquare = bloatDist;
  bloatDistSquare *= bloatDist;

  FlexMazeIdx mIdx1, mPinLL;
  FlexMazeIdx mIdx2, mPinUR;
  // assumes width always > 2
  Rect bx(box.xMin() - bloatDist - halfwidth2 + 1,
          box.yMin() - bloatDist - halfwidth2 + 1,
          box.xMax() + bloatDist + halfwidth2 - 1,
          box.yMax() + bloatDist + halfwidth2 - 1);
  gridGraph_.getIdxBox(mIdx1, mIdx2, bx);
  if (isMacroPin && type == ModCostType::resetBlocked) {
    Rect sBox(box.xMin() + width2 / 2,
              box.yMin() + width2 / 2,
              box.xMax() - width2 / 2,
              box.yMax() - width2 / 2);
    gridGraph_.getIdxBox(mPinLL, mPinUR, sBox);
  }
  Point pt, pt1, pt2, pt3, pt4;
  frSquaredDistance distSquare = 0;
  for (int i = mIdx1.x(); i <= mIdx2.x(); i++) {
    for (int j = mIdx1.y(); j <= mIdx2.y(); j++) {
      gridGraph_.getPoint(pt, i, j);
      pt1 = {pt.x() + halfwidth2, pt.y() - halfwidth2};
      pt2 = {pt.x() + halfwidth2, pt.y() + halfwidth2};
      pt3 = {pt.x() - halfwidth2, pt.y() - halfwidth2};
      pt4 = {pt.x() - halfwidth2, pt.y() + halfwidth2};
      distSquare
          = std::min(pt2boxDistSquare(pt1, box), pt2boxDistSquare(pt2, box));
      distSquare = std::min(pt2boxDistSquare(pt3, box), distSquare);
      distSquare = std::min(pt2boxDistSquare(pt4, box), distSquare);
      if (distSquare < bloatDistSquare) {
        switch (type) {
          case subRouteShape:
            gridGraph_.subRouteShapeCostPlanar(i, j, z);  // safe access
            break;
          case addRouteShape:
            gridGraph_.addRouteShapeCostPlanar(i, j, z);  // safe access
            break;
          case subFixedShape:
            gridGraph_.subFixedShapeCostPlanar(i, j, z);  // safe access
            break;
          case addFixedShape:
            gridGraph_.addFixedShapeCostPlanar(i, j, z);  // safe access
            break;
          case resetFixedShape:
            if (resetHorz) {
              gridGraph_.setFixedShapeCostPlanarHorz(
                  i, j, z, 0);  // safe access
            }
            if (resetVert) {
              gridGraph_.setFixedShapeCostPlanarVert(
                  i, j, z, 0);  // safe access
            }
            break;
          case setFixedShape:
            gridGraph_.setFixedShapeCostPlanarHorz(i, j, z, 1);  // safe access
            gridGraph_.setFixedShapeCostPlanarVert(i, j, z, 1);  // safe access
            break;
          case resetBlocked:
            if (isMacroPin) {
              if (j >= mPinLL.y() && j <= mPinUR.y()) {
                gridGraph_.resetBlocked(i, j, z, frDirEnum::E);
                if (i == 0)
                  gridGraph_.resetBlocked(i, j, z, frDirEnum::W);
              }
              if (i >= mPinLL.x() && i <= mPinUR.x()) {
                gridGraph_.resetBlocked(i, j, z, frDirEnum::N);
                if (j == 0)
                  gridGraph_.resetBlocked(i, j, z, frDirEnum::S);
              }
            } else {
              gridGraph_.resetBlocked(i, j, z, frDirEnum::E);
              gridGraph_.resetBlocked(i, j, z, frDirEnum::N);
              if (i == 0)
                gridGraph_.resetBlocked(i, j, z, frDirEnum::W);
              if (j == 0)
                gridGraph_.resetBlocked(i, j, z, frDirEnum::S);
            }
            break;
          case setBlocked:  // set blocked
            gridGraph_.setBlocked(i, j, z, frDirEnum::E);
            gridGraph_.setBlocked(i, j, z, frDirEnum::N);
            if (i == 0)
              gridGraph_.setBlocked(i, j, z, frDirEnum::W);
            if (j == 0)
              gridGraph_.setBlocked(i, j, z, frDirEnum::S);
            break;
          default:;
        }
      }
    }
  }
}

void FlexDRWorker::modMinSpacingCostVia_eol_helper(const Rect& box,
                                                   const Rect& testBox,
                                                   ModCostType type,
                                                   bool isUpperVia,
                                                   frMIdx i,
                                                   frMIdx j,
                                                   frMIdx z)
{
  frMIdx zIdx = isUpperVia ? z : z - 1;
  if (testBox.overlaps(box)) {
    switch (type) {
      case subRouteShape:
        gridGraph_.subRouteShapeCostVia(i, j, zIdx);
        break;
      case addRouteShape:
        gridGraph_.addRouteShapeCostVia(i, j, zIdx);
        break;
      case subFixedShape:
        gridGraph_.subFixedShapeCostVia(i, j, zIdx);  // safe access
        break;
      case addFixedShape:
        gridGraph_.addFixedShapeCostVia(i, j, zIdx);  // safe access
        break;
      default:;
    }
  }
}

void FlexDRWorker::modMinSpacingCostVia_eol(const Rect& box,
                                            const Rect& tmpBx,
                                            ModCostType type,
                                            bool isUpperVia,
                                            const drEolSpacingConstraint& drCon,
                                            frMIdx i,
                                            frMIdx j,
                                            frMIdx z)
{
  if (drCon.eolSpace == 0)
    return;
  Rect testBox;
  frCoord eolSpace = drCon.eolSpace;
  frCoord eolWidth = drCon.eolWidth;
  frCoord eolWithin = drCon.eolWithin;
  // eol to up and down
  if (tmpBx.dx() <= eolWidth) {
    testBox.init(tmpBx.xMin() - eolWithin,
                 tmpBx.yMax(),
                 tmpBx.xMax() + eolWithin,
                 tmpBx.yMax() + eolSpace);
    modMinSpacingCostVia_eol_helper(box, testBox, type, isUpperVia, i, j, z);

    testBox.init(tmpBx.xMin() - eolWithin,
                 tmpBx.yMin() - eolSpace,
                 tmpBx.xMax() + eolWithin,
                 tmpBx.yMin());
    modMinSpacingCostVia_eol_helper(box, testBox, type, isUpperVia, i, j, z);
  }
  // eol to left and right
  if (tmpBx.dy() <= eolWidth) {
    testBox.init(tmpBx.xMax(),
                 tmpBx.yMin() - eolWithin,
                 tmpBx.xMax() + eolSpace,
                 tmpBx.yMax() + eolWithin);
    modMinSpacingCostVia_eol_helper(box, testBox, type, isUpperVia, i, j, z);

    testBox.init(tmpBx.xMin() - eolSpace,
                 tmpBx.yMin() - eolWithin,
                 tmpBx.xMin(),
                 tmpBx.yMax() + eolWithin);
    modMinSpacingCostVia_eol_helper(box, testBox, type, isUpperVia, i, j, z);
  }
}

void FlexDRWorker::modMinimumcutCostVia(const Rect& box,
                                        frMIdx z,
                                        ModCostType type,
                                        bool isUpperVia)
{
  auto lNum = gridGraph_.getLayerNum(z);
  frCoord width1 = box.minDXDY();
  frCoord length1 = box.maxDXDY();
  // default via dimension
  frViaDef* viaDef = nullptr;
  if (isUpperVia) {
    viaDef = (lNum < getTech()->getTopLayerNum())
                 ? getTech()->getLayer(lNum + 1)->getDefaultViaDef()
                 : nullptr;
  } else {
    viaDef = (lNum > getTech()->getBottomLayerNum())
                 ? getTech()->getLayer(lNum - 1)->getDefaultViaDef()
                 : nullptr;
  }
  if (viaDef == nullptr) {
    return;
  }
  frVia via(viaDef);
  Rect viaBox(0, 0, 0, 0);
  if (isUpperVia) {
    viaBox = via.getCutBBox();
  } else {
    viaBox = via.getCutBBox();
  }

  FlexMazeIdx mIdx1, mIdx2;
  Rect bx, tmpBx, sViaBox;
  dbTransform xform;
  Point pt;
  frCoord dx, dy;
  frVia sVia;
  frMIdx zIdx = isUpperVia ? z : z - 1;
  for (auto& con : getTech()->getLayer(lNum)->getMinimumcutConstraints()) {
    // check via2cut to box
    // check whether via can be placed on the pin
    if ((!con->hasLength() || (con->hasLength() && length1 > con->getLength()))
        && width1 > con->getWidth()) {
      bool checkVia2 = false;
      if (!con->hasConnection()) {
        checkVia2 = true;
      } else {
        if (con->getConnection() == frMinimumcutConnectionEnum::FROMABOVE
            && isUpperVia) {
          checkVia2 = true;
        } else if (con->getConnection() == frMinimumcutConnectionEnum::FROMBELOW
                   && !isUpperVia) {
          checkVia2 = true;
        }
      }
      if (!checkVia2) {
        continue;
      }
      // block via on pin
      frCoord dist = 0;
      if (con->hasLength()) {
        dist = con->getDistance();
        // conservative for macro pin
        // TODO: revert the += to be more accurate and check qor change
        dist += getTech()->getLayer(lNum)->getPitch();
      }
      // assumes width always > 2
      bx.init(box.xMin() - dist - (viaBox.xMax() - 0) + 1,
              box.yMin() - dist - (viaBox.yMax() - 0) + 1,
              box.xMax() + dist + (0 - viaBox.xMin()) - 1,
              box.yMax() + dist + (0 - viaBox.yMin()) - 1);
      gridGraph_.getIdxBox(mIdx1, mIdx2, bx);

      for (int i = mIdx1.x(); i <= mIdx2.x(); i++) {
        for (int j = mIdx1.y(); j <= mIdx2.y(); j++) {
          gridGraph_.getPoint(pt, i, j);
          xform.setOffset(pt);
          tmpBx = viaBox;
          if (gridGraph_.isSVia(i, j, zIdx)) {
            auto sViaDef = apSVia_[FlexMazeIdx(i, j, zIdx)]->getAccessViaDef();
            sVia.setViaDef(sViaDef);
            if (isUpperVia) {
              sViaBox = sVia.getCutBBox();
            } else {
              sViaBox = sVia.getCutBBox();
            }
            tmpBx = sViaBox;
          }
          xform.apply(tmpBx);
          box2boxDistSquareNew(box, tmpBx, dx, dy);
          if (!con->hasLength()) {
            if (dx <= 0 && dy <= 0) {
              ;
            } else {
              continue;
            }
          } else {
            dx = std::max(dx, 0);
            dy = std::max(dy, 0);
            if (((dx > 0) ^ (dy > 0)) && dx + dy < dist) {
              ;
            } else {
              continue;
            }
          }
          switch (type) {
            case subRouteShape:
              gridGraph_.subRouteShapeCostVia(i, j, zIdx);  // safe access
              break;
            case addRouteShape:
              gridGraph_.addRouteShapeCostVia(i, j, zIdx);  // safe access
              break;
            case subFixedShape:
              gridGraph_.subFixedShapeCostVia(i, j, zIdx);  // safe access
              break;
            case addFixedShape:
              gridGraph_.addFixedShapeCostVia(i, j, zIdx);  // safe access
              break;
            case resetFixedShape:
              gridGraph_.setFixedShapeCostVia(i, j, z, 0);  // safe access
              break;
            case setFixedShape:
              gridGraph_.setFixedShapeCostVia(i, j, z, 1);  // safe access
            default:;
          }
        }
      }
    }
  }
}

void FlexDRWorker::modMinSpacingCostVia(const Rect& box,
                                        frMIdx z,
                                        ModCostType type,
                                        bool isUpperVia,
                                        bool isCurrPs,
                                        bool isBlockage,
                                        frNonDefaultRule* ndr)
{
  auto lNum = gridGraph_.getLayerNum(z);
  frCoord width1 = box.minDXDY();
  frCoord length1 = box.maxDXDY();
  // default via dimension
  frViaDef* viaDef = nullptr;
  if (isUpperVia) {
    viaDef = (lNum < getTech()->getTopLayerNum())
                 ? getTech()->getLayer(lNum + 1)->getDefaultViaDef()
                 : nullptr;
  } else {
    viaDef = (lNum > getTech()->getBottomLayerNum())
                 ? getTech()->getLayer(lNum - 1)->getDefaultViaDef()
                 : nullptr;
  }
  if (viaDef == nullptr) {
    return;
  }
  frVia via(viaDef);
  Rect viaBox(0, 0, 0, 0);
  if (isUpperVia) {
    viaBox = via.getLayer1BBox();
  } else {
    viaBox = via.getLayer2BBox();
  }
  frCoord width2 = viaBox.minDXDY();
  frCoord length2 = viaBox.maxDXDY();

  // via prl should check min area patch metal if not fat via
  frCoord defaultWidth = getTech()->getLayer(lNum)->getWidth();
  bool isH
      = (getTech()->getLayer(lNum)->getDir() == dbTechLayerDir::HORIZONTAL);
  bool isFatVia
      = (isH) ? (viaBox.dy() > defaultWidth) : (viaBox.dx() > defaultWidth);

  frCoord length2_mar = length2;
  frCoord patchLength = 0;
  if (!isFatVia) {
    auto minAreaConstraint = getTech()->getLayer(lNum)->getAreaConstraint();
    auto minArea = minAreaConstraint ? minAreaConstraint->getMinArea() : 0;
    patchLength = frCoord(ceil(1.0 * minArea / defaultWidth
                               / getTech()->getManufacturingGrid()))
                  * frCoord(getTech()->getManufacturingGrid());
    length2_mar = std::max(length2_mar, patchLength);
  }

  // spacing value needed
  frCoord prl = isCurrPs ? (length2_mar) : std::min(length1, length2_mar);
  bool use_min_spacing = isBlockage && USEMINSPACING_OBS && !isFatVia;
  frCoord bloatDist = getTech()->getLayer(lNum)->getMinSpacingValue(
      width1, width2, prl, use_min_spacing);

  drEolSpacingConstraint drCon;
  if (ndr) {
    bloatDist = std::max(bloatDist, ndr->getSpacing(z));
    drCon = ndr->getDrEolSpacingConstraint(z);
  }
  // other obj eol spc to curr obj
  // no need to bloat eolWithin because eolWithin always < minSpacing
  frCoord bloatDistEolX = 0;
  frCoord bloatDistEolY = 0;
  if (drCon.eolWidth == 0)
    drCon = getTech()->getLayer(lNum)->getDrEolSpacingConstraint();
<<<<<<< HEAD
  if (viaBox.xMax() - viaBox.xMin() <= drCon.eolWidth) {
    bloatDistEolY = std::max(bloatDistEolY, drCon.eolSpace);
  }
  // eol left and right
  if (viaBox.yMax() - viaBox.yMin() <= drCon.eolWidth) {
    bloatDistEolX = std::max(bloatDistEolX, drCon.eolSpace);
=======
  if (viaBox.dx() <= drCon.eolWidth) {
    bloatDistEolY = max(bloatDistEolY, drCon.eolSpace);
  }
  // eol left and right
  if (viaBox.dy() <= drCon.eolWidth) {
    bloatDistEolX = max(bloatDistEolX, drCon.eolSpace);
>>>>>>> 17e2932b
  }

  FlexMazeIdx mIdx1;
  FlexMazeIdx mIdx2;
  // assumes width always > 2
  Rect bx(
      box.xMin() - std::max(bloatDist, bloatDistEolX) - (viaBox.xMax() - 0) + 1,
      box.yMin() - std::max(bloatDist, bloatDistEolY) - (viaBox.yMax() - 0) + 1,
      box.xMax() + std::max(bloatDist, bloatDistEolX) + (0 - viaBox.xMin()) - 1,
      box.yMax() + std::max(bloatDist, bloatDistEolY) + (0 - viaBox.yMin())
          - 1);
  gridGraph_.getIdxBox(mIdx1, mIdx2, bx);
  Point pt;
  Rect tmpBx;
  frSquaredDistance distSquare = 0;
  frCoord dx, dy;
  dbTransform xform;
  frVia sVia;
  frMIdx zIdx = isUpperVia ? z : z - 1;
  for (int i = mIdx1.x(); i <= mIdx2.x(); i++) {
    for (int j = mIdx1.y(); j <= mIdx2.y(); j++) {
      gridGraph_.getPoint(pt, i, j);
      xform.setOffset(pt);
      tmpBx = viaBox;
      if (gridGraph_.isSVia(i, j, zIdx)) {
        auto sViaDef = apSVia_[FlexMazeIdx(i, j, zIdx)]->getAccessViaDef();
        sVia.setViaDef(sViaDef);
        Rect sViaBox;
        if (isUpperVia) {
          sViaBox = sVia.getLayer1BBox();
        } else {
          sViaBox = sVia.getLayer2BBox();
        }
        tmpBx = sViaBox;
      }
      xform.apply(tmpBx);
      distSquare = box2boxDistSquareNew(box, tmpBx, dx, dy);
      prl = std::max(-dx, -dy);
      // curr is ps
      if (isCurrPs) {
        if (-dy >= 0 && prl == -dy) {
          prl = viaBox.dy();
          // ignore svia effect here...
          if (!isH && !isFatVia) {
            prl = std::max(prl, patchLength);
          }
        } else if (-dx >= 0 && prl == -dx) {
          prl = viaBox.dx();
          if (isH && !isFatVia) {
            prl = std::max(prl, patchLength);
          }
        }
      }
      bool use_min_spacing = isBlockage && USEMINSPACING_OBS && !isFatVia;
      frCoord reqDist = getTech()->getLayer(lNum)->getMinSpacingValue(
          width1, width2, prl, use_min_spacing);

      if (ndr)
        reqDist = std::max(reqDist, ndr->getSpacing(z));
      if (distSquare < (frSquaredDistance) reqDist * reqDist) {
        switch (type) {
          case subRouteShape:
            gridGraph_.subRouteShapeCostVia(i, j, zIdx);  // safe access
            break;
          case addRouteShape:
            gridGraph_.addRouteShapeCostVia(i, j, zIdx);  // safe access
            break;
          case subFixedShape:
            gridGraph_.subFixedShapeCostVia(i, j, zIdx);  // safe access
            break;
          case addFixedShape:
            gridGraph_.addFixedShapeCostVia(i, j, zIdx);  // safe access
            break;
          default:;
        }
      }
      // eol, other obj to curr obj
      modMinSpacingCostVia_eol(box, tmpBx, type, isUpperVia, drCon, i, j, z);
    }
  }
}

// eolType == 0: planer
// eolType == 1: down
// eolType == 2: up
void FlexDRWorker::modEolSpacingCost_helper(const Rect& testbox,
                                            frMIdx z,
                                            ModCostType type,
                                            int eolType,
                                            bool resetHorz,
                                            bool resetVert)
{
  auto lNum = gridGraph_.getLayerNum(z);
  Rect bx;
  if (eolType == 0) {
    // layer default width
    frCoord width2 = getTech()->getLayer(lNum)->getWidth();
    frCoord halfwidth2 = width2 / 2;
    // assumes width always > 2
    bx.init(testbox.xMin() - halfwidth2 + 1,
            testbox.yMin() - halfwidth2 + 1,
            testbox.xMax() + halfwidth2 - 1,
            testbox.yMax() + halfwidth2 - 1);
  } else {
    // default via dimension
    frViaDef* viaDef = nullptr;
    if (eolType == 1) {
      viaDef = (lNum > getTech()->getBottomLayerNum())
                   ? getTech()->getLayer(lNum - 1)->getDefaultViaDef()
                   : nullptr;
    } else if (eolType == 2) {
      viaDef = (lNum < getTech()->getTopLayerNum())
                   ? getTech()->getLayer(lNum + 1)->getDefaultViaDef()
                   : nullptr;
    }
    if (viaDef == nullptr) {
      return;
    }
    frVia via(viaDef);
    Rect viaBox(0, 0, 0, 0);
    if (eolType == 2) {  // upper via
      viaBox = via.getLayer1BBox();
    } else {
      viaBox = via.getLayer2BBox();
    }
    // assumes via bbox always > 2
    bx.init(testbox.xMin() - (viaBox.xMax() - 0) + 1,
            testbox.yMin() - (viaBox.yMax() - 0) + 1,
            testbox.xMax() + (0 - viaBox.xMin()) - 1,
            testbox.yMax() + (0 - viaBox.yMin()) - 1);
  }

  FlexMazeIdx mIdx1;
  FlexMazeIdx mIdx2;
  gridGraph_.getIdxBox(mIdx1, mIdx2, bx);  // >= bx

  frVia sVia;
  Rect sViaBox;
  Point pt;

  for (int i = mIdx1.x(); i <= mIdx2.x(); i++) {
    for (int j = mIdx1.y(); j <= mIdx2.y(); j++) {
      if (eolType == 0) {
        switch (type) {
          case subRouteShape:
            gridGraph_.subRouteShapeCostPlanar(i, j, z);  // safe access
            break;
          case addRouteShape:
            gridGraph_.addRouteShapeCostPlanar(i, j, z);  // safe access
            break;
          case subFixedShape:
            gridGraph_.subFixedShapeCostPlanar(i, j, z);  // safe access
            break;
          case addFixedShape:
            gridGraph_.addFixedShapeCostPlanar(i, j, z);  // safe access
            break;
          case resetFixedShape:
            if (resetHorz) {
              gridGraph_.setFixedShapeCostPlanarHorz(
                  i, j, z, 0);  // safe access
            }
            if (resetVert) {
              gridGraph_.setFixedShapeCostPlanarVert(
                  i, j, z, 0);  // safe access
            }
            break;
          case setFixedShape:
            gridGraph_.setFixedShapeCostPlanarHorz(i, j, z, 1);  // safe access
            gridGraph_.setFixedShapeCostPlanarVert(i, j, z, 1);  // safe access
            break;
          default:;
        }
      } else if (eolType == 1) {
        if (gridGraph_.isSVia(i, j, z - 1)) {
          gridGraph_.getPoint(pt, i, j);
          auto sViaDef = apSVia_[FlexMazeIdx(i, j, z - 1)]->getAccessViaDef();
          sVia.setViaDef(sViaDef);
          sVia.setOrigin(pt);
          sViaBox = sVia.getLayer2BBox();
          if (!sViaBox.overlaps(testbox)) {
            continue;
          }
        }
        switch (type) {
          case subRouteShape:
            gridGraph_.subRouteShapeCostVia(i, j, z - 1);  // safe access
            break;
          case addRouteShape:
            gridGraph_.addRouteShapeCostVia(i, j, z - 1);  // safe access
            break;
          case subFixedShape:
            gridGraph_.subFixedShapeCostVia(i, j, z - 1);  // safe access
            break;
          case addFixedShape:
            gridGraph_.addFixedShapeCostVia(i, j, z - 1);  // safe access
            break;
          default:;
        }
      } else if (eolType == 2) {
        if (gridGraph_.isSVia(i, j, z)) {
          gridGraph_.getPoint(pt, i, j);
          auto sViaDef = apSVia_[FlexMazeIdx(i, j, z)]->getAccessViaDef();
          sVia.setViaDef(sViaDef);
          sVia.setOrigin(pt);
          sViaBox = sVia.getLayer1BBox();
          if (!sViaBox.overlaps(testbox)) {
            continue;
          }
        }
        switch (type) {
          case subRouteShape:
            gridGraph_.subRouteShapeCostVia(i, j, z);  // safe access
            break;
          case addRouteShape:
            gridGraph_.addRouteShapeCostVia(i, j, z);  // safe access
            break;
          case subFixedShape:
            gridGraph_.subFixedShapeCostVia(i, j, z);  // safe access
            break;
          case addFixedShape:
            gridGraph_.addFixedShapeCostVia(i, j, z);  // safe access
            break;
          default:;
        }
      }
    }
  }
}

void FlexDRWorker::modEolSpacingRulesCost(const Rect& box,
                                          frMIdx z,
                                          ModCostType type,
                                          bool isSkipVia,
                                          frNonDefaultRule* ndr,
                                          bool resetHorz,
                                          bool resetVert)
{
  auto layer = getTech()->getLayer(gridGraph_.getLayerNum(z));
  drEolSpacingConstraint drCon;
  if (ndr != nullptr)
    drCon = ndr->getDrEolSpacingConstraint(z);
  if (drCon.eolWidth == 0)
    drCon = layer->getDrEolSpacingConstraint();
  frCoord eolSpace, eolWidth, eolWithin;
  eolSpace = drCon.eolSpace;
  eolWithin = drCon.eolWithin;
  eolWidth = drCon.eolWidth;
  if (eolSpace == 0)
    return;
  Rect testBox;
  if (box.dx() <= eolWidth) {
    testBox.init(box.xMin() - eolWithin,
                 box.yMax(),
                 box.xMax() + eolWithin,
                 box.yMax() + eolSpace);
    // if (!isInitDR()) {
    modEolSpacingCost_helper(testBox, z, type, 0, resetHorz, resetVert);
    if (!isSkipVia) {
      modEolSpacingCost_helper(testBox, z, type, 1, resetHorz, resetVert);
      modEolSpacingCost_helper(testBox, z, type, 2, resetHorz, resetVert);
    }
    testBox.init(box.xMin() - eolWithin,
                 box.yMin() - eolSpace,
                 box.xMax() + eolWithin,
                 box.yMin());
    modEolSpacingCost_helper(testBox, z, type, 0, resetHorz, resetVert);
    if (!isSkipVia) {
      modEolSpacingCost_helper(testBox, z, type, 1, resetHorz, resetVert);
      modEolSpacingCost_helper(testBox, z, type, 2, resetHorz, resetVert);
    }
  }
  // eol to left and right
  if (box.dy() <= eolWidth) {
    testBox.init(box.xMax(),
                 box.yMin() - eolWithin,
                 box.xMax() + eolSpace,
                 box.yMax() + eolWithin);
    modEolSpacingCost_helper(testBox, z, type, 0, resetHorz, resetVert);
    if (!isSkipVia) {
      modEolSpacingCost_helper(testBox, z, type, 1, resetHorz, resetVert);
      modEolSpacingCost_helper(testBox, z, type, 2, resetHorz, resetVert);
    }
    testBox.init(box.xMin() - eolSpace,
                 box.yMin() - eolWithin,
                 box.xMin(),
                 box.yMax() + eolWithin);
    modEolSpacingCost_helper(testBox, z, type, 0, resetHorz, resetVert);
    if (!isSkipVia) {
      modEolSpacingCost_helper(testBox, z, type, 1, resetHorz, resetVert);
      modEolSpacingCost_helper(testBox, z, type, 2, resetHorz, resetVert);
    }
  }
}

// forbid via if it would trigger violation
void FlexDRWorker::modAdjCutSpacingCost_fixedObj(const frDesign* design,
                                                 const Rect& origCutBox,
                                                 frVia* origVia)
{
  if (!origVia->getNet()->getType().isSupply()) {
    return;
  }
  auto lNum = origVia->getViaDef()->getCutLayerNum();
  for (auto con : getTech()->getLayer(lNum)->getCutSpacing()) {
    if (con->getAdjacentCuts() == -1) {
      continue;
    }
    bool hasFixedViol = false;

    gtl::point_data<frCoord> origCenter(
        (origCutBox.xMin() + origCutBox.xMax()) / 2,
        (origCutBox.yMin() + origCutBox.yMax()) / 2);
    gtl::rectangle_data<frCoord> origCutRect(origCutBox.xMin(),
                                             origCutBox.yMin(),
                                             origCutBox.xMax(),
                                             origCutBox.yMax());

    Rect viaBox = origVia->getCutBBox();

    frSquaredDistance reqDistSquare = con->getCutSpacing();
    reqDistSquare *= reqDistSquare;

    auto cutWithin = con->getCutWithin();
    Rect queryBox;
    viaBox.bloat(cutWithin, queryBox);

    frRegionQuery::Objects<frBlockObject> result;
    design->getRegionQuery()->query(queryBox, lNum, result);

    for (auto& [box, obj] : result) {
      if (obj->typeId() == frcVia) {
        auto via = static_cast<frVia*>(obj);
        if (!via->getNet()->getType().isSupply()) {
          continue;
        }
        if (origCutBox == box) {
          continue;
        }

        gtl::rectangle_data<frCoord> cutRect(
            box.xMin(), box.yMin(), box.xMax(), box.yMax());
        gtl::point_data<frCoord> cutCenterPt((box.xMin() + box.xMax()) / 2,
                                             (box.yMin() + box.yMax()) / 2);

        frSquaredDistance distSquare = 0;
        if (con->hasCenterToCenter()) {
          distSquare = gtl::distance_squared(origCenter, cutCenterPt);
        } else {
          distSquare = gtl::square_euclidean_distance(origCutRect, cutRect);
        }

        if (distSquare < reqDistSquare) {
          hasFixedViol = true;
          break;
        }
      }
    }

    // block adjacent via idx if will trigger violation
    // pessimistic since block a box
    if (hasFixedViol) {
      FlexMazeIdx mIdx1, mIdx2;
      Rect spacingBox;
      auto reqDist = con->getCutSpacing();
      auto cutWidth = getTech()->getLayer(lNum)->getWidth();
      if (con->hasCenterToCenter()) {
        spacingBox.init(origCenter.x() - reqDist,
                        origCenter.y() - reqDist,
                        origCenter.x() + reqDist,
                        origCenter.y() + reqDist);
      } else {
        origCutBox.bloat(reqDist + cutWidth / 2, spacingBox);
      }
      gridGraph_.getIdxBox(mIdx1, mIdx2, spacingBox);

      frMIdx zIdx
          = gridGraph_.getMazeZIdx(origVia->getViaDef()->getLayer1Num());
      for (int i = mIdx1.x(); i <= mIdx2.x(); i++) {
        for (int j = mIdx1.y(); j <= mIdx2.y(); j++) {
          gridGraph_.setBlocked(i, j, zIdx, frDirEnum::U);
        }
      }
    }
  }
}

/*inline*/ void FlexDRWorker::modCutSpacingCost(const Rect& box,
                                                frMIdx z,
                                                ModCostType type,
                                                bool isBlockage,
                                                int avoidI,
                                                int avoidJ)
{
  auto lNum = gridGraph_.getLayerNum(z) + 1;
  auto cutLayer = getTech()->getLayer(lNum);
  if (!cutLayer->hasCutSpacing()
      && !cutLayer->hasLef58DiffNetCutSpcTblConstraint()) {
    return;
  }
  // obj1 = curr obj
  // obj2 = other obj
  // default via dimension
  frViaDef* viaDef = cutLayer->getDefaultViaDef();
  frVia via(viaDef);
  Rect viaBox = via.getCutBBox();

  // spacing value needed
  frCoord bloatDist = 0;
  for (auto con : cutLayer->getCutSpacing()) {
    bloatDist = std::max(bloatDist, con->getCutSpacing());
    if (con->getAdjacentCuts() != -1 && isBlockage) {
      bloatDist = std::max(bloatDist, con->getCutWithin());
    }
  }
  frLef58CutSpacingTableConstraint* lef58con = nullptr;
  std::pair<frCoord, frCoord> lef58conSpc;
  if (cutLayer->hasLef58DiffNetCutSpcTblConstraint())
    lef58con = cutLayer->getLef58DiffNetCutSpcTblConstraint();

  if (lef58con != nullptr) {
    lef58conSpc = lef58con->getDefaultSpacing();
    bloatDist
        = std::max(bloatDist, std::max(lef58conSpc.first, lef58conSpc.second));
  }

  FlexMazeIdx mIdx1;
  FlexMazeIdx mIdx2;
  // assumes width always > 2
  Rect bx(box.xMin() - bloatDist - (viaBox.xMax() - 0) + 1,
          box.yMin() - bloatDist - (viaBox.yMax() - 0) + 1,
          box.xMax() + bloatDist + (0 - viaBox.xMin()) - 1,
          box.yMax() + bloatDist + (0 - viaBox.yMin()) - 1);
  gridGraph_.getIdxBox(mIdx1, mIdx2, bx);

  Point pt;
  frSquaredDistance distSquare = 0;
  frSquaredDistance c2cSquare = 0;
  frCoord dx, dy, prl;
  dbTransform xform;
  frSquaredDistance reqDistSquare = 0;
  Point boxCenter, tmpBxCenter;
  boxCenter = {(box.xMin() + box.xMax()) / 2, (box.yMin() + box.yMax()) / 2};
  frSquaredDistance currDistSquare = 0;
  bool hasViol;
  for (int i = mIdx1.x(); i <= mIdx2.x(); i++) {
    for (int j = mIdx1.y(); j <= mIdx2.y(); j++) {
      if (i == avoidI && j == avoidJ)
        continue;
      for (auto& uFig : via.getViaDef()->getCutFigs()) {
        auto obj = static_cast<frRect*>(uFig.get());
        gridGraph_.getPoint(pt, i, j);
        xform.setOffset(pt);
        Rect tmpBx = obj->getBBox();
        xform.apply(tmpBx);
        tmpBxCenter = {(tmpBx.xMin() + tmpBx.xMax()) / 2,
                       (tmpBx.yMin() + tmpBx.yMax()) / 2};
        distSquare = box2boxDistSquareNew(box, tmpBx, dx, dy);
        c2cSquare = Point::squaredDistance(boxCenter, tmpBxCenter);
        prl = std::max(-dx, -dy);
        hasViol = false;
        for (auto con : cutLayer->getCutSpacing()) {
          reqDistSquare = con->getCutSpacing();
          reqDistSquare *= con->getCutSpacing();
          currDistSquare = con->hasCenterToCenter() ? c2cSquare : distSquare;
          if (con->hasSameNet()) {
            continue;
          }
          if (con->isLayer()) {
            ;
          } else if (con->isAdjacentCuts()) {
            // OBS always count as within distance instead of cut spacing
            if (isBlockage) {
              reqDistSquare = con->getCutWithin();
              reqDistSquare *= con->getCutWithin();
            }
            if (currDistSquare < reqDistSquare) {
              hasViol = true;
              // should disable hasViol and modify this part to new grid graph
            }
          } else if (con->isParallelOverlap()) {
            if (prl > 0 && currDistSquare < reqDistSquare) {
              hasViol = true;
            }
          } else if (con->isArea()) {
            auto currArea = std::max(box.area(), tmpBx.area());
            if (currArea >= con->getCutArea()
                && currDistSquare < reqDistSquare) {
              hasViol = true;
            }
          } else if (currDistSquare < reqDistSquare) {
            hasViol = true;
          }
          if (hasViol)
            break;
        }
        if (!hasViol && lef58con != nullptr) {
          bool center2center = false;
          if (prl > 0)
            reqDistSquare = lef58conSpc.second;
          else
            reqDistSquare = lef58conSpc.first;
          if (lef58con->getDefaultCenterAndEdge())
            if ((frCoord) reqDistSquare
                == std::max(lef58conSpc.first, lef58conSpc.second))
              center2center = true;
          if (lef58con->getDefaultCenterToCenter())
            center2center = true;
          reqDistSquare *= reqDistSquare;
          if (center2center)
            currDistSquare = c2cSquare;
          else
            currDistSquare = distSquare;
          if (currDistSquare < reqDistSquare)
            hasViol = true;
        }

        if (hasViol) {
          switch (type) {
            case subRouteShape:
              gridGraph_.subRouteShapeCostVia(i, j, z);  // safe access
              break;
            case addRouteShape:
              gridGraph_.addRouteShapeCostVia(i, j, z);  // safe access
              break;
            case subFixedShape:
              gridGraph_.subFixedShapeCostVia(i, j, z);  // safe access
              break;
            case addFixedShape:
              gridGraph_.addFixedShapeCostVia(i, j, z);  // safe access
              break;
            default:;
          }
          break;
        }
      }
    }
  }
}

void FlexDRWorker::modInterLayerCutSpacingCost(const Rect& box,
                                               frMIdx z,
                                               ModCostType type,
                                               bool isUpperVia,
                                               bool isBlockage)
{
  auto cutLayerNum1 = gridGraph_.getLayerNum(z) + 1;
  auto cutLayerNum2 = isUpperVia ? cutLayerNum1 + 2 : cutLayerNum1 - 2;
  auto z2 = isUpperVia ? z + 1 : z - 1;
  if (cutLayerNum2 > getTech()->getTopLayerNum()
      || cutLayerNum2 < getTech()->getBottomLayerNum())
    return;
  frLayer* layer1 = getTech()->getLayer(cutLayerNum1);
  frLayer* layer2 = getTech()->getLayer(cutLayerNum2);

  frViaDef* viaDef = nullptr;
  viaDef = layer2->getDefaultViaDef();

  if (viaDef == nullptr) {
    return;
  }
  frCutSpacingConstraint* con
      = layer1->getInterLayerCutSpacing(cutLayerNum2, false);
  if (con == nullptr) {
    con = layer2->getInterLayerCutSpacing(cutLayerNum1, false);
  }
  // LEF58_SPACINGTABLE START
  frLef58CutSpacingTableConstraint* lef58con;
  std::pair<frCoord, frCoord> lef58conSpc;
  if (!isUpperVia)
    lef58con = layer1->getLef58DefaultInterCutSpcTblConstraint();
  else
    lef58con = layer2->getLef58DefaultInterCutSpcTblConstraint();

  if (lef58con != nullptr) {
    auto dbRule = lef58con->getODBRule();
    if (!isUpperVia && dbRule->getSecondLayer()->getName() != layer2->getName())
      lef58con = nullptr;
    if (isUpperVia && dbRule->getSecondLayer()->getName() != layer1->getName())
      lef58con = nullptr;
  }
  // LEF58_SPACINGTABLE END
  if (con == nullptr && lef58con == nullptr)
    return;

  // obj1 = curr obj
  // obj2 = other obj
  // default via dimension
  frVia via(viaDef);
  Rect viaBox = via.getCutBBox();

  // spacing value needed
  frCoord bloatDist = 0;
  if (con != nullptr)
    bloatDist = con->getCutSpacing();
  if (lef58con != nullptr) {
    lef58conSpc = lef58con->getDefaultSpacing();
    bloatDist
        = std::max(bloatDist, std::max(lef58conSpc.first, lef58conSpc.second));
  }

  FlexMazeIdx mIdx1;
  FlexMazeIdx mIdx2;
  // assumes width always > 2
  Rect bx(box.xMin() - bloatDist - (viaBox.xMax() - 0) + 1,
          box.yMin() - bloatDist - (viaBox.yMax() - 0) + 1,
          box.xMax() + bloatDist + (0 - viaBox.xMin()) - 1,
          box.yMax() + bloatDist + (0 - viaBox.yMin()) - 1);
  gridGraph_.getIdxBox(mIdx1, mIdx2, bx);

  Point pt;
  frSquaredDistance distSquare = 0;
  frSquaredDistance c2cSquare = 0;
  frCoord prl, dx, dy;
  dbTransform xform;
  frSquaredDistance reqDistSquare = 0;
  Point boxCenter, tmpBxCenter;
  boxCenter = {(box.xMin() + box.xMax()) / 2, (box.yMin() + box.yMax()) / 2};
  frSquaredDistance currDistSquare = 0;
  bool hasViol = false;
  for (int i = mIdx1.x(); i <= mIdx2.x(); i++) {
    for (int j = mIdx1.y(); j <= mIdx2.y(); j++) {
      for (auto& uFig : via.getViaDef()->getCutFigs()) {
        auto obj = static_cast<frRect*>(uFig.get());
        gridGraph_.getPoint(pt, i, j);
        xform.setOffset(pt);
        Rect tmpBx = obj->getBBox();
        xform.apply(tmpBx);
        tmpBxCenter = {(tmpBx.xMin() + tmpBx.xMax()) / 2,
                       (tmpBx.yMin() + tmpBx.yMax()) / 2};
        distSquare = box2boxDistSquareNew(box, tmpBx, dx, dy);
        c2cSquare = Point::squaredDistance(boxCenter, tmpBxCenter);
        prl = std::max(-dx, -dy);
        hasViol = false;
        if (con != nullptr) {
          reqDistSquare = con->getCutSpacing();
          reqDistSquare *= reqDistSquare;
          currDistSquare = con->hasCenterToCenter() ? c2cSquare : distSquare;
          if (currDistSquare < reqDistSquare)
            hasViol = true;
        }
        if (!hasViol && lef58con != nullptr) {
          bool center2center = false;
          if (prl > 0)
            reqDistSquare = lef58conSpc.second;
          else
            reqDistSquare = lef58conSpc.first;
          if (lef58con->getDefaultCenterAndEdge())
            if ((frCoord) reqDistSquare
                == std::max(lef58conSpc.first, lef58conSpc.second))
              center2center = true;
          if (lef58con->getDefaultCenterToCenter())
            center2center = true;
          reqDistSquare *= reqDistSquare;
          currDistSquare = center2center ? c2cSquare : distSquare;
          if (currDistSquare < reqDistSquare)
            hasViol = true;
        }

        if (hasViol) {
          switch (type) {
            case subRouteShape:
              gridGraph_.subRouteShapeCostVia(i, j, z2);  // safe access
              break;
            case addRouteShape:
              gridGraph_.addRouteShapeCostVia(i, j, z2);  // safe access
              break;
            case subFixedShape:
              gridGraph_.subFixedShapeCostVia(i, j, z2);  // safe access
              break;
            case addFixedShape:
              gridGraph_.addFixedShapeCostVia(i, j, z2);  // safe access
              break;
            default:;
          }
          break;
        }
      }
    }
  }
}

void FlexDRWorker::addPathCost(drConnFig* connFig, bool modEol, bool modCutSpc)
{
  modPathCost(connFig, ModCostType::addRouteShape, modEol, modCutSpc);
}

void FlexDRWorker::subPathCost(drConnFig* connFig, bool modEol, bool modCutSpc)
{
  modPathCost(connFig, ModCostType::subRouteShape, modEol, modCutSpc);
}

void FlexDRWorker::modPathCost(drConnFig* connFig,
                               ModCostType type,
                               bool modEol,
                               bool modCutSpc)
{
  frNonDefaultRule* ndr = nullptr;
  if (connFig->typeId() == drcPathSeg) {
    auto obj = static_cast<drPathSeg*>(connFig);
    auto [bi, ei] = obj->getMazeIdx();
    // new
    Rect box = obj->getBBox();
    ndr = !obj->isTapered() ? connFig->getNet()->getFrNet()->getNondefaultRule()
                            : nullptr;
    modMinSpacingCostPlanar(box, bi.z(), type, false, ndr);
    modMinSpacingCostVia(box, bi.z(), type, true, true, false, ndr);
    modMinSpacingCostVia(box, bi.z(), type, false, true, false, ndr);
    modViaForbiddenThrough(bi, ei, type);
    if (modEol) {
      // wrong way wire cannot have eol problem: (1) with via at end, then via
      // will add eol cost; (2) with pref-dir wire, then not eol edge
      bool isHLayer
          = (getTech()->getLayer(gridGraph_.getLayerNum(bi.z()))->getDir()
             == dbTechLayerDir::HORIZONTAL);
      if (isHLayer == (bi.y() == ei.y())) {
        modEolSpacingRulesCost(box, bi.z(), type, false, ndr);
      }
    }
  } else if (connFig->typeId() == drcPatchWire) {
    auto obj = static_cast<drPatchWire*>(connFig);
    frMIdx zIdx = gridGraph_.getMazeZIdx(obj->getLayerNum());
    Rect box = obj->getBBox();
    ndr = connFig->getNet()->getFrNet()->getNondefaultRule();
    modMinSpacingCostPlanar(box, zIdx, type, false, ndr);
    modMinSpacingCostVia(box, zIdx, type, true, true, false, ndr);
    modMinSpacingCostVia(box, zIdx, type, false, true, false, ndr);
    if (modEol)
      modEolSpacingRulesCost(box, zIdx, type);
  } else if (connFig->typeId() == drcVia) {
    auto obj = static_cast<drVia*>(connFig);
    auto [bi, ei] = obj->getMazeIdx();
    // new

    // assumes enclosure for via is always rectangle
    Rect box = obj->getLayer1BBox();
    ndr = connFig->getNet()->getFrNet()->getNondefaultRule();
    modMinSpacingCostPlanar(box, bi.z(), type, false, ndr);
    modMinSpacingCostVia(box, bi.z(), type, true, false, false, ndr);
    modMinSpacingCostVia(box, bi.z(), type, false, false, false, ndr);
    if (modEol)
      modEolSpacingRulesCost(box, bi.z(), type, false, ndr);

    // assumes enclosure for via is always rectangle
    box = obj->getLayer2BBox();

    modMinSpacingCostPlanar(box, ei.z(), type, false, ndr);
    modMinSpacingCostVia(box, ei.z(), type, true, false, false, ndr);
    modMinSpacingCostVia(box, ei.z(), type, false, false, false, ndr);
    if (modEol)
      modEolSpacingRulesCost(box, ei.z(), type, false, ndr);

    dbTransform xform;
    Point pt = obj->getOrigin();
    xform.setOffset(pt);
    for (auto& uFig : obj->getViaDef()->getCutFigs()) {
      auto rect = static_cast<frRect*>(uFig.get());
      box = rect->getBBox();
      xform.apply(box);
      if (modCutSpc)
        modCutSpacingCost(box, bi.z(), type);
      modInterLayerCutSpacingCost(box, bi.z(), type, true);
      modInterLayerCutSpacingCost(box, bi.z(), type, false);
    }
  }
}

bool FlexDRWorker::mazeIterInit_sortRerouteNets(
    int mazeIter,
    std::vector<drNet*>& rerouteNets)
{
  auto rerouteNetsComp = [](drNet* const& a, drNet* const& b) {
    if (a->getPriority() > b->getPriority())
      return true;
    if (a->getPriority() < b->getPriority())
      return false;
    if (a->getFrNet()->getAbsPriorityLvl() > b->getFrNet()->getAbsPriorityLvl())
      return true;
    if (a->getFrNet()->getAbsPriorityLvl() < b->getFrNet()->getAbsPriorityLvl())
      return false;
    Rect boxA = a->getPinBox();
    Rect boxB = b->getPinBox();
    auto areaA = boxA.area();
    auto areaB = boxB.area();
    return (a->getNumPinsIn() == b->getNumPinsIn()
                ? (areaA == areaB ? a->getId() < b->getId() : areaA < areaB)
                : a->getNumPinsIn() < b->getNumPinsIn());
  };
  // sort
  if (mazeIter == 0) {
    sort(rerouteNets.begin(), rerouteNets.end(), rerouteNetsComp);
    // to be removed
    if (OR_SEED != -1 && rerouteNets.size() >= 2) {
      std::uniform_int_distribution<int> distribution(0,
                                                      rerouteNets.size() - 1);
      std::default_random_engine generator(OR_SEED);
      int numSwap = (double) (rerouteNets.size()) * OR_K;
      for (int i = 0; i < numSwap; i++) {
        int idx = distribution(generator);
        std::swap(rerouteNets[idx],
                  rerouteNets[(idx + 1) % rerouteNets.size()]);
      }
    }
  }
  return true;
}

bool FlexDRWorker::mazeIterInit_sortRerouteQueue(
    int mazeIter,
    std::vector<RouteQueueEntry>& rerouteNets)
{
  auto rerouteNetsComp
      = [](RouteQueueEntry const& a, RouteQueueEntry const& b) {
          auto block1 = a.block;
          auto block2 = b.block;
          if (block1->typeId() == block2->typeId())
            return block1->getId() < block2->getId();
          else
            return block1->typeId() < block2->typeId();
        };
  // sort
  if (mazeIter == 0) {
    sort(rerouteNets.begin(), rerouteNets.end(), rerouteNetsComp);
  }
  return true;
}

void FlexDRWorker::mazeNetInit(drNet* net)
{
  gridGraph_.resetStatus();
  gridGraph_.setNDR(net->getFrNet()->getNondefaultRule());
  // sub term / instterm cost when net is about to route
  initMazeCost_terms(net->getFrNetTerms(), false, true);
  // sub via access cost when net is about to route
  // route_queue does not need to reserve
  if (isFollowGuide()) {
    initMazeCost_guide_helper(net, true);
  }
  // add minimum cut cost from objs in ext ring when the net is about to route
  initMazeCost_minCut_helper(net, true);
  initMazeCost_ap_helper(net, false);
  initMazeCost_boundary_helper(net, false);
}

void FlexDRWorker::mazeNetEnd(drNet* net)
{
  // add term / instterm cost back when net is about to end
  initMazeCost_terms(net->getFrNetTerms(), true, true);
  if (isFollowGuide()) {
    initMazeCost_guide_helper(net, false);
  }
  // sub minimum cut cost from vias in ext ring when the net is about to end
  initMazeCost_minCut_helper(net, false);
  initMazeCost_ap_helper(net, true);
  initMazeCost_boundary_helper(net, true);
  gridGraph_.setNDR(nullptr);
  gridGraph_.setDstTaperBox(nullptr);
}

void FlexDRWorker::route_queue()
{
  std::queue<RouteQueueEntry> rerouteQueue;

  if (needRecheck_) {
    gcWorker_->main();
    setMarkers(gcWorker_->getMarkers());
  }
  if (getDRIter() >= beginDebugIter) {
    logger_->info(DRT,
                  2001,
                  "Starting worker ({} {}) ({} {}) with {} markers",
                  getRouteBox().ll().x(),
                  getRouteBox().ll().y(),
                  getRouteBox().ur().x(),
                  getRouteBox().ur().y(),
                  markers_.size());
    for (auto& marker : markers_) {
      std::cout << marker << "\n";
    }
    if (needRecheck_)
      std::cout << "(Needs recheck)\n";
  }

  // init net status
  route_queue_resetRipup();
  // init marker cost
  route_queue_addMarkerCost();
  // init reroute queue
  // route_queue_init_queue(rerouteNets);
  route_queue_init_queue(rerouteQueue);

  if (graphics_ && !rerouteQueue.empty()) {
    graphics_->startWorker(this);
  }

  // route
  route_queue_main(rerouteQueue);
  // end
  gcWorker_->resetTargetNet();
  gcWorker_->setEnableSurgicalFix(true);
  gcWorker_->main();
  // write back GC patches
  for (auto& pwire : gcWorker_->getPWires()) {
    auto net = pwire->getNet();
    if (!net) {
      std::cout << "Error: pwire with no net\n";
      exit(1);
    }
    net->setModified(true);
    auto tmpPWire = std::make_unique<drPatchWire>();
    tmpPWire->setLayerNum(pwire->getLayerNum());
    Point origin = pwire->getOrigin();
    tmpPWire->setOrigin(origin);
    Rect box = pwire->getOffsetBox();
    tmpPWire->setOffsetBox(box);
    tmpPWire->addToNet(net);
    std::unique_ptr<drConnFig> tmp(std::move(tmpPWire));
    auto& workerRegionQuery = getWorkerRegionQuery();
    workerRegionQuery.add(tmp.get());
    net->addRoute(std::move(tmp));
  }

  gcWorker_->end();

  setMarkers(gcWorker_->getMarkers());

  for (auto& net : nets_) {
    net->setBestRouteConnFigs();
  }
  setBestMarkers();
  if (graphics_) {
    graphics_->endWorker(drIter_);
    graphics_->show(true);
  }

  if (getDRIter() >= 7 && getDRIter() <= 30)
    identifyCongestionLevel();
}

void FlexDRWorker::identifyCongestionLevel()
{
  std::vector<drNet*> bpNets;
  for (auto& uNet : nets_) {
    drNet* net = uNet.get();
    bool bpLow = false, bpHigh = false;
    for (auto& uPin : net->getPins()) {
      drPin* pin = uPin.get();
      if (pin->hasFrTerm())
        continue;
      for (auto& uAP : pin->getAccessPatterns()) {
        drAccessPattern* ap = uAP.get();
        if (design_->isVerticalLayer(ap->getBeginLayerNum())) {
          if (ap->getPoint().y() == getRouteBox().yMin())
            bpLow = true;
          else if (ap->getPoint().y() == getRouteBox().yMax())
            bpHigh = true;
        } else {
          if (ap->getPoint().x() == getRouteBox().xMin())
            bpLow = true;
          else if (ap->getPoint().x() == getRouteBox().xMax())
            bpHigh = true;
        }
      }
    }
    if (bpLow && bpHigh)
      bpNets.push_back(net);
  }
  std::vector<int> nLowBorderCross(gridGraph_.getLayerCount(), 0);
  std::vector<int> nHighBorderCross(gridGraph_.getLayerCount(), 0);
  for (drNet* net : bpNets) {
    for (auto& uPin : net->getPins()) {
      drPin* pin = uPin.get();
      if (pin->hasFrTerm())
        continue;
      for (auto& uAP : pin->getAccessPatterns()) {
        drAccessPattern* ap = uAP.get();
        frMIdx z = gridGraph_.getMazeZIdx(ap->getBeginLayerNum());
        if (z < 4)
          continue;
        if (design_->isVerticalLayer(ap->getBeginLayerNum())) {
          if (ap->getPoint().y() == getRouteBox().yMin())
            nLowBorderCross[z]++;
          else if (ap->getPoint().y() == getRouteBox().yMax())
            nHighBorderCross[z]++;
        } else {
          if (ap->getPoint().x() == getRouteBox().xMin())
            nLowBorderCross[z]++;
          else if (ap->getPoint().x() == getRouteBox().xMax())
            nHighBorderCross[z]++;
        }
      }
    }
  }
  for (int z = 0; z < gridGraph_.getLayerCount(); z++) {
    frLayerNum lNum = gridGraph_.getLayerNum(z);
    auto& trackPatterns = design_->getTopBlock()->getTrackPatterns(lNum);
    frTrackPattern* tp = nullptr;
    int workerSize;
    if (design_->isHorizontalLayer(lNum)) {
      for (auto& utp : trackPatterns) {
        if (!utp->isHorizontal())  // reminder: trackPattern isHorizontal means
                                   // vertical tracks
          tp = utp.get();
      }
      workerSize = getRouteBox().dy();
    } else {
      for (auto& utp : trackPatterns) {
        if (utp->isHorizontal())
          tp = utp.get();
      }
      workerSize = getRouteBox().dx();
    }
    if (tp == nullptr)
      continue;
    int nTracks = workerSize / tp->getTrackSpacing();  // 1 track error margin
    float congestionFactorLow = nLowBorderCross[z] / (float) nTracks;
    float congestionFactorHigh = nHighBorderCross[z] / (float) nTracks;
    float finalFactor = std::max(congestionFactorLow, congestionFactorHigh);
    if (finalFactor >= CONGESTION_THRESHOLD) {
      isCongested_ = true;
      return;
    }
  }
}

void FlexDRWorker::route_queue_main(std::queue<RouteQueueEntry>& rerouteQueue)
{
  auto& workerRegionQuery = getWorkerRegionQuery();
  while (!rerouteQueue.empty()) {
    auto& entry = rerouteQueue.front();
    frBlockObject* obj = entry.block;
    bool doRoute = entry.doRoute;
    int numReroute = entry.numReroute;

    rerouteQueue.pop();
    bool didRoute = false;
    bool didCheck = false;

    if (obj->typeId() == drcNet && doRoute) {
      auto net = static_cast<drNet*>(obj);
      if (numReroute != net->getNumReroutes()) {
        continue;
      }
      // init
      net->setModified(true);
      if (net->getFrNet()) {
        net->getFrNet()->setModified(true);
      }
      net->setNumMarkers(0);
      if (graphics_)
        graphics_->startNet(net);
      for (auto& uConnFig : net->getRouteConnFigs()) {
        subPathCost(uConnFig.get());
        workerRegionQuery.remove(uConnFig.get());  // worker region query
      }
      modEolCosts_poly(gcWorker_->getNet(net->getFrNet()),
                       ModCostType::subRouteShape);
      // route_queue need to unreserve via access if all nets are ripped up
      // (i.e., not routed) see route_queue_init_queue this
      // is unreserve via via is reserved only when drWorker starts from nothing
      // and via is reserved
      if (net->getNumReroutes() == 0 && getRipupMode() == RipUpMode::ALL) {
        initMazeCost_via_helper(net, false);
      }
      net->clear();
      if (getDRIter() >= beginDebugIter)
        logger_->info(DRT, 2002, "Routing net {}", net->getFrNet()->getName());
      // route
      mazeNetInit(net);
      bool isRouted = routeNet(net);
      if (isRouted == false) {
        if (OUT_MAZE_FILE == std::string("")) {
          if (VERBOSE > 0) {
<<<<<<< HEAD
            std::cout
                << "Waring: no output maze log specified, skipped writing "
                   "maze log"
                << std::endl;
=======
            cout << "Warning: no output maze log specified, skipped writing "
                    "maze log"
                 << endl;
>>>>>>> 17e2932b
          }
        } else {
          gridGraph_.print();
        }
        if (graphics_) {
          graphics_->show(false);
        }
        // TODO Rect can't be logged directly
        std::stringstream routeBoxStringStream;
        routeBoxStringStream << getRouteBox();
        logger_->error(DRT,
                       255,
                       "Maze Route cannot find path of net {} in "
                       "worker of routeBox {}.",
                       net->getFrNet()->getName(),
                       routeBoxStringStream.str());
      }
      if (graphics_) {
        graphics_->midNet(net);
      }
      mazeNetEnd(net);
      net->addNumReroutes();
      didRoute = true;
      // gc
      if (gcWorker_->setTargetNet(net->getFrNet())) {
        gcWorker_->updateDRNet(net);
        gcWorker_->setEnableSurgicalFix(true);
        gcWorker_->main();
        modEolCosts_poly(gcWorker_->getTargetNet(), ModCostType::addRouteShape);
        // write back GC patches
        drNet* currNet = net;
        for (auto& pwire : gcWorker_->getPWires()) {
          auto net = pwire->getNet();
          if (!net)
            net = currNet;
          auto tmpPWire = std::make_unique<drPatchWire>();
          tmpPWire->setLayerNum(pwire->getLayerNum());
          Point origin = pwire->getOrigin();
          tmpPWire->setOrigin(origin);
          Rect box = pwire->getOffsetBox();
          tmpPWire->setOffsetBox(box);
          tmpPWire->addToNet(net);
          pwire->addToNet(net);

          std::unique_ptr<drConnFig> tmp(std::move(tmpPWire));
          auto& workerRegionQuery = getWorkerRegionQuery();
          workerRegionQuery.add(tmp.get());
          net->addRoute(std::move(tmp));
        }
        gcWorker_->clearPWires();
        if (getDRIter() >= beginDebugIter
            && !getGCWorker()->getMarkers().empty()) {
          logger_->info(DRT,
                        2003,
                        "Ending net {} with markers:",
                        net->getFrNet()->getName());
          for (auto& marker : getGCWorker()->getMarkers()) {
            std::cout << *marker << "\n";
          }
        }
        didCheck = true;
      } else {
        logger_->error(DRT, 1006, "failed to setTargetNet");
      }
    } else {
      gcWorker_->setEnableSurgicalFix(false);
      if (obj->typeId() == frcNet) {
        auto net = static_cast<frNet*>(obj);
        if (gcWorker_->setTargetNet(net)) {
          gcWorker_->main();
          didCheck = true;
        }
      } else {
        if (gcWorker_->setTargetNet(obj)) {
          gcWorker_->main();
          didCheck = true;
        }
      }
    }
    // end
    if (didCheck) {
      route_queue_update_queue(gcWorker_->getMarkers(), rerouteQueue);
    }
    if (didRoute) {
      route_queue_markerCostDecay();
    }
    if (didCheck) {
      route_queue_addMarkerCost(gcWorker_->getMarkers());
    }

    if (graphics_) {
      if (obj->typeId() == drcNet && doRoute) {
        auto net = static_cast<drNet*>(obj);
        graphics_->endNet(net);
      }
    }
  }
}

void FlexDRWorker::modEolCosts_poly(gcPin* shape,
                                    frLayer* layer,
                                    ModCostType modType)
{
  auto eol = layer->getDrEolSpacingConstraint();
  if (eol.eolSpace == 0)
    return;
  for (auto& edges : shape->getPolygonEdges()) {
    for (auto& edge : edges) {
      if (edge->length() >= eol.eolWidth)
        continue;
      frCoord low, high, line;
      bool innerDirIsIncreasing;  // x: increases to the east, y: increases to
                                  // the north
      if (edge->isVertical()) {
        low = std::min(edge->low().y(), edge->high().y());
        high = std::max(edge->low().y(), edge->high().y());
        line = edge->low().x();
        innerDirIsIncreasing = edge->getInnerDir() == frDirEnum::E;
      } else {
        low = std::min(edge->low().x(), edge->high().x());
        high = std::max(edge->low().x(), edge->high().x());
        line = edge->low().y();
        innerDirIsIncreasing = edge->getInnerDir() == frDirEnum::N;
      }
      modEolCost(low,
                 high,
                 line,
                 edge->isVertical(),
                 innerDirIsIncreasing,
                 layer,
                 modType);
    }
  }
}
// mods eol cost for an eol edge
void FlexDRWorker::modEolCost(frCoord low,
                              frCoord high,
                              frCoord line,
                              bool isVertical,
                              bool innerDirIsIncreasing,
                              frLayer* layer,
                              ModCostType modType)
{
  Rect testBox;
  auto eol = layer->getDrEolSpacingConstraint();
  if (isVertical) {
    if (innerDirIsIncreasing)
      testBox.init(
          line - eol.eolSpace, low - eol.eolWithin, line, high + eol.eolWithin);
    else
      testBox.init(
          line, low - eol.eolWithin, line + eol.eolSpace, high + eol.eolWithin);
  } else {
    if (innerDirIsIncreasing)
      testBox.init(
          low - eol.eolWithin, line - eol.eolSpace, high + eol.eolWithin, line);
    else
      testBox.init(
          low - eol.eolWithin, line, high + eol.eolWithin, line + eol.eolSpace);
  }
  frMIdx z = gridGraph_.getMazeZIdx(layer->getLayerNum());
  modEolSpacingCost_helper(testBox, z, modType, 0);
  modEolSpacingCost_helper(testBox, z, modType, 1);
  modEolSpacingCost_helper(testBox, z, modType, 2);
}

void FlexDRWorker::cleanUnneededPatches_poly(gcNet* drcNet, drNet* net)
{
  std::vector<std::vector<float>> areaMap(getTech()->getTopLayerNum() + 1);
  std::vector<drPatchWire*> patchesToRemove;
  for (auto& shape : net->getRouteConnFigs()) {
    if (shape->typeId() != frBlockObjectEnum::drcPatchWire)
      continue;
    drPatchWire* patch = static_cast<drPatchWire*>(shape.get());
    gtl::point_data<frCoord> pt(patch->getOrigin().x(), patch->getOrigin().y());
    frLayerNum lNum = patch->getLayerNum();
    frCoord minArea
        = getTech()->getLayer(lNum)->getAreaConstraint()->getMinArea();
    if (areaMap[lNum].empty())
      areaMap[lNum].assign(drcNet->getPins(lNum).size(), -1);
    for (int i = 0; i < drcNet->getPins(lNum).size(); i++) {
      auto& pin = drcNet->getPins(lNum)[i];
      if (!gtl::contains(*pin->getPolygon(), pt))
        continue;
      frCoord area;
      if (areaMap[lNum][i] == -1)
        areaMap[lNum][i] = gtl::area(*pin->getPolygon());
      area = areaMap[lNum][i];
      if (area - patch->getOffsetBox().area() >= minArea) {
        patchesToRemove.push_back(patch);
        areaMap[lNum][i] -= patch->getOffsetBox().area();
      }
    }
  }
  for (auto patch : patchesToRemove) {
    getWorkerRegionQuery().remove(patch);
    net->removeShape(patch);
  }
}

void FlexDRWorker::modEolCosts_poly(gcNet* net, ModCostType modType)
{
  for (int lNum = getTech()->getBottomLayerNum();
       lNum <= getTech()->getTopLayerNum();
       lNum++) {
    auto layer = getTech()->getLayer(lNum);
    if (layer->getType() != dbTechLayerType::ROUTING)
      continue;
    for (auto& pin : net->getPins(lNum)) {
      modEolCosts_poly(pin.get(), layer, modType);
    }
  }
}

void FlexDRWorker::routeNet_prep(
    drNet* net,
    std::set<drPin*, frBlockObjectComp>& unConnPins,
    std::map<FlexMazeIdx, std::set<drPin*, frBlockObjectComp>>&
        mazeIdx2unConnPins,
    std::set<FlexMazeIdx>& apMazeIdx,
    std::set<FlexMazeIdx>& realPinAPMazeIdx,
    std::map<FlexMazeIdx, frBox3D*>& mazeIdx2Tbox,
    std::list<std::pair<drPin*, frBox3D>>& pinTaperBoxes)
{
  frBox3D* tbx = nullptr;
  if (getDRIter() >= beginDebugIter)
    logger_->info(DRT, 2005, "Creating dest search points from pins:");
  for (auto& pin : net->getPins()) {
    if (getDRIter() >= beginDebugIter)
      logger_->info(DRT, 2006, "Pin {}", pin->getName());
    unConnPins.insert(pin.get());
    if (gridGraph_.getNDR()) {
      if (AUTO_TAPER_NDR_NETS
          && pin->isInstPin()) {  // create a taper box for each pin
        auto [l, h] = pin->getAPBbox();
        frCoord pitch
            = getTech()->getLayer(gridGraph_.getLayerNum(l.z()))->getPitch(),
            r;
        r = TAPERBOX_RADIUS;
        l.set(gridGraph_.getMazeXIdx(gridGraph_.xCoord(l.x()) - r * pitch),
              gridGraph_.getMazeYIdx(gridGraph_.yCoord(l.y()) - r * pitch),
              l.z());
        h.set(gridGraph_.getMazeXIdx(gridGraph_.xCoord(h.x()) + r * pitch),
              gridGraph_.getMazeYIdx(gridGraph_.yCoord(h.y()) + r * pitch),
              h.z());
        frMIdx z = l.z() == 0 ? 1 : h.z();
        pinTaperBoxes.push_back(std::make_pair(
            pin.get(), frBox3D(l.x(), l.y(), h.x(), h.y(), l.z(), z)));
        tbx = &std::prev(pinTaperBoxes.end())->second;
        for (z = tbx->zLow(); z <= tbx->zHigh();
             z++) {  // populate the map from points to taper boxes
          for (int x = tbx->xMin(); x <= tbx->xMax(); x++)
            for (int y = tbx->yMin(); y <= tbx->yMax(); y++)
              mazeIdx2Tbox[FlexMazeIdx(x, y, z)] = tbx;
        }
      }
    }
    for (auto& ap : pin->getAccessPatterns()) {
      FlexMazeIdx mi = ap->getMazeIdx();
      if (getDRIter() >= beginDebugIter) {
        logger_->info(DRT,
                      2007,
                      "({} {} {} coords: {} {} {}\n",
                      mi.x(),
                      mi.y(),
                      mi.z(),
                      ap->getPoint().x(),
                      ap->getPoint().y(),
                      ap->getBeginLayerNum());
      }
      mazeIdx2unConnPins[mi].insert(pin.get());
      if (pin->hasFrTerm()) {
        realPinAPMazeIdx.insert(mi);
      }
      apMazeIdx.insert(mi);
      gridGraph_.setDst(mi);
    }
  }
}

void FlexDRWorker::routeNet_setSrc(
    std::set<drPin*, frBlockObjectComp>& unConnPins,
    std::map<FlexMazeIdx, std::set<drPin*, frBlockObjectComp>>&
        mazeIdx2unConnPins,
    std::vector<FlexMazeIdx>& connComps,
    FlexMazeIdx& ccMazeIdx1,
    FlexMazeIdx& ccMazeIdx2,
    Point& centerPt)
{
  frMIdx xDim, yDim, zDim;
  gridGraph_.getDim(xDim, yDim, zDim);
  ccMazeIdx1.set(xDim - 1, yDim - 1, zDim - 1);
  ccMazeIdx2.set(0, 0, 0);
  // first pin selection algorithm goes here
  // find the center point of all pins
  int totAPCnt = 0;
  frCoord totX = 0;
  frCoord totY = 0;
  frCoord totZ = 0;
  FlexMazeIdx mi;
  for (auto& pin : unConnPins) {
    for (auto& ap : pin->getAccessPatterns()) {
      mi = ap->getMazeIdx();
      Point bp = ap->getPoint();
      totX += bp.x();
      totY += bp.y();
      totZ += gridGraph_.getZHeight(mi.z());
      totAPCnt++;
      break;
    }
  }
  const frCoord centerX = totX / totAPCnt;
  const frCoord centerY = totY / totAPCnt;
  const frCoord centerZ = totZ / totAPCnt;
  centerPt = {centerX, centerY};

  // select the farmost pin from the center point as the src
  drPin* currPin = nullptr;

  frCoord currDist = 0;
  for (auto& pin : unConnPins) {
    for (auto& ap : pin->getAccessPatterns()) {
      mi = ap->getMazeIdx();
      Point bp = ap->getPoint();
      frCoord dist = abs(centerX - bp.x()) + abs(centerY - bp.y())
                     + abs(centerZ - gridGraph_.getZHeight(mi.z()));
      if (dist >= currDist) {
        currDist = dist;
        currPin = pin;
      }
    }
  }

  unConnPins.erase(currPin);
  // first pin selection algorithm ends here
  for (auto& ap : currPin->getAccessPatterns()) {
    mi = ap->getMazeIdx();
    connComps.push_back(mi);
    if (getDRIter() >= beginDebugIter) {
      logger_->info(DRT,
                    2000,
                    "({} {} {} coords: {} {} {}\n",
                    mi.x(),
                    mi.y(),
                    mi.z(),
                    ap->getPoint().x(),
                    ap->getPoint().y(),
                    ap->getBeginLayerNum());
    }
    ccMazeIdx1.set(std::min(ccMazeIdx1.x(), mi.x()),
                   std::min(ccMazeIdx1.y(), mi.y()),
                   std::min(ccMazeIdx1.z(), mi.z()));
    ccMazeIdx2.set(std::max(ccMazeIdx2.x(), mi.x()),
                   std::max(ccMazeIdx2.y(), mi.y()),
                   std::max(ccMazeIdx2.z(), mi.z()));
    auto it = mazeIdx2unConnPins.find(mi);
    if (it == mazeIdx2unConnPins.end()) {
      continue;
    }
    auto it2 = it->second.find(currPin);
    if (it2 == it->second.end()) {
      continue;
    }
    it->second.erase(it2);

    gridGraph_.setSrc(mi);
    // remove dst label only when no other pins share the same loc
    if (it->second.empty()) {
      mazeIdx2unConnPins.erase(it);
      gridGraph_.resetDst(mi);
    }
  }
}

drPin* FlexDRWorker::routeNet_getNextDst(
    FlexMazeIdx& ccMazeIdx1,
    FlexMazeIdx& ccMazeIdx2,
    std::map<FlexMazeIdx, std::set<drPin*, frBlockObjectComp>>&
        mazeIdx2unConnPins,
    std::list<std::pair<drPin*, frBox3D>>& pinTaperBoxes)
{
  Point pt;
  Point ll, ur;
  gridGraph_.getPoint(ll, ccMazeIdx1.x(), ccMazeIdx1.y());
  gridGraph_.getPoint(ur, ccMazeIdx2.x(), ccMazeIdx2.y());
  frCoord currDist = std::numeric_limits<frCoord>::max();
  drPin* nextDst = nullptr;
<<<<<<< HEAD
  if (!nextDst)
    for (auto& [mazeIdx, setS] : mazeIdx2unConnPins) {
      gridGraph_.getPoint(pt, mazeIdx.x(), mazeIdx.y());
      frCoord dx = std::max(std::max(ll.x() - pt.x(), pt.x() - ur.x()), 0);
      frCoord dy = std::max(std::max(ll.y() - pt.y(), pt.y() - ur.y()), 0);
      frCoord dz
          = std::max(std::max(gridGraph_.getZHeight(ccMazeIdx1.z())
                                  - gridGraph_.getZHeight(mazeIdx.z()),
                              gridGraph_.getZHeight(mazeIdx.z())
                                  - gridGraph_.getZHeight(ccMazeIdx2.z())),
                     0);
      if (dx + dy + dz < currDist) {
        currDist = dx + dy + dz;
        nextDst = *(setS.begin());
      }
      if (currDist == 0) {
        break;
      }
=======
  // Find the next dst pin nearest to the src
  for (auto& [mazeIdx, setS] : mazeIdx2unConnPins) {
    gridGraph_.getPoint(pt, mazeIdx.x(), mazeIdx.y());
    frCoord dx = max(max(ll.x() - pt.x(), pt.x() - ur.x()), 0);
    frCoord dy = max(max(ll.y() - pt.y(), pt.y() - ur.y()), 0);
    frCoord dz = max(max(gridGraph_.getZHeight(ccMazeIdx1.z())
                             - gridGraph_.getZHeight(mazeIdx.z()),
                         gridGraph_.getZHeight(mazeIdx.z())
                             - gridGraph_.getZHeight(ccMazeIdx2.z())),
                     0);
    if (dx + dy + dz < currDist) {
      currDist = dx + dy + dz;
      nextDst = *(setS.begin());
    }
    if (currDist == 0) {
      break;
>>>>>>> 17e2932b
    }
  }
  if (gridGraph_.getNDR()) {
    if (AUTO_TAPER_NDR_NETS) {
      for (auto& a : pinTaperBoxes) {
        if (a.first == nextDst) {
          gridGraph_.setDstTaperBox(&a.second);
          break;
        }
      }
    }
  }
  return nextDst;
}

void FlexDRWorker::mazePinInit()
{
  gridGraph_.resetPrevNodeDir();
}

void FlexDRWorker::routeNet_postAstarUpdate(
    std::vector<FlexMazeIdx>& path,
    std::vector<FlexMazeIdx>& connComps,
    std::set<drPin*, frBlockObjectComp>& unConnPins,
    std::map<FlexMazeIdx, std::set<drPin*, frBlockObjectComp>>&
        mazeIdx2unConnPins,
    bool isFirstConn)
{
  // first point is dst
  std::set<FlexMazeIdx> localConnComps;
  if (!path.empty()) {
    auto mi = path[0];
    std::vector<drPin*> tmpPins;
    for (auto pin : mazeIdx2unConnPins[mi]) {
      tmpPins.push_back(pin);
    }
    for (auto pin : tmpPins) {
      unConnPins.erase(pin);
      for (auto& ap : pin->getAccessPatterns()) {
        FlexMazeIdx mi = ap->getMazeIdx();
        auto it = mazeIdx2unConnPins.find(mi);
        if (it == mazeIdx2unConnPins.end()) {
          continue;
        }
        auto it2 = it->second.find(pin);
        if (it2 == it->second.end()) {
          continue;
        }
        it->second.erase(it2);
        if (it->second.empty()) {
          mazeIdx2unConnPins.erase(it);
          gridGraph_.resetDst(mi);
        }
        if (ALLOW_PIN_AS_FEEDTHROUGH) {
          localConnComps.insert(mi);
          gridGraph_.setSrc(mi);
        }
      }
    }
  } else {
    std::cout << "Error: routeNet_postAstarUpdate path is empty" << std::endl;
  }
  // must be before comment line ABC so that the used actual src is set in
  // gridgraph
  if (isFirstConn && (!ALLOW_PIN_AS_FEEDTHROUGH)) {
    for (auto& mi : connComps) {
      gridGraph_.resetSrc(mi);
    }
    connComps.clear();
    if ((int) path.size() == 1) {
      connComps.push_back(path[0]);
      gridGraph_.setSrc(path[0]);
    }
  }
  // line ABC
  // must have >0 length
  for (int i = 0; i < (int) path.size() - 1; ++i) {
    auto start = path[i];
    auto end = path[i + 1];
    auto startX = start.x(), startY = start.y(), startZ = start.z();
    auto endX = end.x(), endY = end.y(), endZ = end.z();
    // horizontal wire
    if (startX != endX && startY == endY && startZ == endZ) {
      for (auto currX = std::min(startX, endX); currX <= std::max(startX, endX);
           ++currX) {
        localConnComps.insert(FlexMazeIdx(currX, startY, startZ));
        gridGraph_.setSrc(currX, startY, startZ);
      }
      // vertical wire
    } else if (startX == endX && startY != endY && startZ == endZ) {
      for (auto currY = std::min(startY, endY); currY <= std::max(startY, endY);
           ++currY) {
        localConnComps.insert(FlexMazeIdx(startX, currY, startZ));
        gridGraph_.setSrc(startX, currY, startZ);
      }
      // via
    } else if (startX == endX && startY == endY && startZ != endZ) {
      for (auto currZ = std::min(startZ, endZ); currZ <= std::max(startZ, endZ);
           ++currZ) {
        localConnComps.insert(FlexMazeIdx(startX, startY, currZ));
        gridGraph_.setSrc(startX, startY, currZ);
      }
      // zero length
    } else if (startX == endX && startY == endY && startZ == endZ) {
      std::cout << "Warning: zero-length path in updateFlexPin\n";
    } else {
      std::cout << "Error: non-colinear path in updateFlexPin\n";
    }
  }
  for (auto& mi : localConnComps) {
    if (isFirstConn && !ALLOW_PIN_AS_FEEDTHROUGH) {
      connComps.push_back(mi);
    } else {
      if (!(mi == *(path.cbegin()))) {
        connComps.push_back(mi);
      }
    }
  }
}

void FlexDRWorker::routeNet_postAstarWritePath(
    drNet* net,
    std::vector<FlexMazeIdx>& points,
    const std::set<FlexMazeIdx>& realPinApMazeIdx,
    std::map<FlexMazeIdx, frBox3D*>& mazeIdx2TaperBox,
    const std::set<FlexMazeIdx>& apMazeIdx)
{
  if (points.empty()) {
    return;
  }
  auto& workerRegionQuery = getWorkerRegionQuery();
  frBox3D *srcBox = nullptr, *dstBox = nullptr;
  auto it = mazeIdx2TaperBox.find(points[0]);
  if (it != mazeIdx2TaperBox.end())
    dstBox = it->second;
  it = mazeIdx2TaperBox.find(points.back());
  if (it != mazeIdx2TaperBox.end())
    srcBox = it->second;
  if (points.size() == 1) {
    if (net->getFrAccessPoint(gridGraph_.xCoord(points[0].x()),
                              gridGraph_.yCoord(points[0].y()),
                              gridGraph_.getLayerNum(points[0].z())))
      addApPathSegs(points[0], net);
  }
  for (int i = 0; i < (int) points.size() - 1; ++i) {
    FlexMazeIdx start, end;
    if (points[i + 1] < points[i]) {
      start = points[i + 1];
      end = points[i];
    } else {
      start = points[i];
      end = points[i + 1];
    }
    auto startX = start.x(), startY = start.y(), startZ = start.z();
    auto endX = end.x(), endY = end.y(), endZ = end.z();
    if (startZ == endZ
        && ((startX != endX && startY == endY)
            || (startX == endX && startY != endY))) {
      frMIdx midX, midY;
      bool taper = false;
      if (splitPathSeg(midX,
                       midY,
                       taper,
                       startX,
                       startY,
                       endX,
                       endY,
                       startZ,
                       srcBox,
                       dstBox,
                       net)) {
        processPathSeg(startX,
                       startY,
                       midX,
                       midY,
                       startZ,
                       realPinApMazeIdx,
                       net,
                       startX == endX,
                       taper,
                       i,
                       points,
                       apMazeIdx);
        startX = midX;
        startY = midY;
        if (splitPathSeg(midX,
                         midY,
                         taper,
                         startX,
                         startY,
                         endX,
                         endY,
                         startZ,
                         srcBox,
                         dstBox,
                         net)) {
          processPathSeg(startX,
                         startY,
                         midX,
                         midY,
                         startZ,
                         realPinApMazeIdx,
                         net,
                         startX == endX,
                         taper,
                         i,
                         points,
                         apMazeIdx);
          startX = midX;
          startY = midY;
          taper = true;
        }
      }
      processPathSeg(startX,
                     startY,
                     endX,
                     endY,
                     startZ,
                     realPinApMazeIdx,
                     net,
                     startX == endX,
                     taper,
                     i,
                     points,
                     apMazeIdx);
    } else if (startX == endX && startY == endY && startZ != endZ) {  // via
      for (auto currZ = startZ; currZ < endZ; ++currZ) {
        Point loc;
        frLayerNum startLayerNum = gridGraph_.getLayerNum(currZ);
        gridGraph_.getPoint(loc, startX, startY);
        FlexMazeIdx mi(startX, startY, currZ);
        auto via = getTech()->getLayer(startLayerNum + 1)->getDefaultViaDef();
        if (gridGraph_.isSVia(startX, startY, currZ)) {
          via = apSVia_.find(mi)->second->getAccessViaDef();
        }
<<<<<<< HEAD
        auto currVia = std::make_unique<drVia>(via);
=======
        auto net_ndr = net->getFrNet()->getNondefaultRule();
        if (net_ndr != nullptr
            && net_ndr->getPrefVia((startLayerNum + 1) / 2)) {
          via = net_ndr->getPrefVia((startLayerNum + 1) / 2);
        }
        auto currVia = make_unique<drVia>(via);
>>>>>>> 17e2932b
        if (net->hasNDR() && AUTO_TAPER_NDR_NETS) {
          if (isInsideTaperBox(endX, endY, startZ, endZ, mazeIdx2TaperBox)) {
            currVia->setTapered(true);
          }
        }
        currVia->setOrigin(loc);
        FlexMazeIdx mzIdxBot(startX, startY, currZ);
        FlexMazeIdx mzIdxTop(startX, startY, currZ + 1);
        currVia->setMazeIdx(mzIdxBot, mzIdxTop);
        currVia->addToNet(net);
        /*update access point (AP) connectivity info. If it is over a boundary
        pin may still be over an unseen AP (this is checked by
        checkViaConnectivity) */
        if (realPinApMazeIdx.find(mzIdxBot) != realPinApMazeIdx.end()) {
          if (!addApPathSegs(mzIdxBot, net))
            currVia->setBottomConnected(true);
        } else {
          checkViaConnectivityToAP(
              currVia.get(), true, net->getFrNet(), apMazeIdx, mzIdxBot);
        }
        if (realPinApMazeIdx.find(mzIdxTop) != realPinApMazeIdx.end()) {
          if (!addApPathSegs(mzIdxTop, net))
            currVia->setTopConnected(true);
        } else {
          checkViaConnectivityToAP(
              currVia.get(), false, net->getFrNet(), apMazeIdx, mzIdxTop);
        }
        std::unique_ptr<drConnFig> tmp(std::move(currVia));
        workerRegionQuery.add(tmp.get());
        net->addRoute(std::move(tmp));
        if (gridGraph_.hasRouteShapeCostAdj(
                startX, startY, currZ, frDirEnum::U)) {
          net->addMarker();
        }
      }
      // zero length
    } else if (startX == endX && startY == endY && startZ == endZ) {
      std::cout << "Warning: zero-length path in updateFlexPin\n";
    } else {
      std::cout << "Error: non-collinear path in updateFlexPin\n";
    }
  }
}
bool FlexDRWorker::addApPathSegs(const FlexMazeIdx& apIdx, drNet* net)
{
  frCoord x = gridGraph_.xCoord(apIdx.x());
  frCoord y = gridGraph_.yCoord(apIdx.y());
  frLayerNum lNum = gridGraph_.getLayerNum(apIdx.z());
  frBlockObject* owner = nullptr;
  frAccessPoint* ap = net->getFrAccessPoint(x, y, lNum, &owner);
  if (!ap)  // on-the-fly ap
    return false;
  assert(owner != nullptr);
  frInst* inst = nullptr;
  if (owner->typeId() == frBlockObjectEnum::frcInstTerm)
    inst = static_cast<frInstTerm*>(owner)->getInst();
  assert(ap != nullptr);
  if (ap->getPathSegs().empty())
    return false;
  for (auto& ps : ap->getPathSegs()) {
    std::unique_ptr<drPathSeg> drPs = std::make_unique<drPathSeg>();
    Point begin = ps.getBeginPoint();
    Point end = ps.getEndPoint();
    Point* connecting = nullptr;
    if (ps.getBeginStyle() == frEndStyle(frcTruncateEndStyle))
      connecting = &begin;
    else if (ps.getEndStyle() == frEndStyle(frcTruncateEndStyle))
      connecting = &end;
    if (inst) {
      dbTransform trans = inst->getTransform();
      trans.setOrient(dbOrientType(dbOrientType::R0));
      trans.apply(begin);
      trans.apply(end);
      if (end < begin) {  // if rotation swapped order, correct it
        if (connecting == &begin)
          connecting = &end;
        else
          connecting = &begin;
        Point tmp = begin;
        begin = end;
        end = tmp;
      }
    }
    drPs->setPoints(begin, end);
    drPs->setLayerNum(lNum);
    drPs->addToNet(net);
    auto currStyle = getTech()->getLayer(lNum)->getDefaultSegStyle();
    if (connecting == &begin)
      currStyle.setBeginStyle(frcTruncateEndStyle, 0);
    else if (connecting == &end)
      currStyle.setEndStyle(frcTruncateEndStyle, 0);

    if (net->getFrNet()->getNondefaultRule())
      drPs->setTapered(
          true);  // these tiny access pathsegs should all be tapered
    drPs->setStyle(currStyle);
    FlexMazeIdx startIdx, endIdx;
    gridGraph_.getMazeIdx(startIdx, begin, lNum);
    gridGraph_.getMazeIdx(endIdx, end, lNum);
    drPs->setMazeIdx(startIdx, endIdx);
    getWorkerRegionQuery().add(drPs.get());
    net->addRoute(std::move(drPs));
  }
  return true;
}
bool FlexDRWorker::splitPathSeg(frMIdx& midX,
                                frMIdx& midY,
                                bool& taperFirstPiece,
                                frMIdx startX,
                                frMIdx startY,
                                frMIdx endX,
                                frMIdx endY,
                                frMIdx z,
                                frBox3D* srcBox,
                                frBox3D* dstBox,
                                drNet* net)
{
  taperFirstPiece = false;
  if (!net->hasNDR() || !AUTO_TAPER_NDR_NETS) {
    return false;
  }
  frBox3D* bx = nullptr;
  if (srcBox && srcBox->contains(startX, startY, z)) {
    bx = srcBox;
  } else if (dstBox && dstBox->contains(startX, startY, z)) {
    bx = dstBox;
  }
  if (bx) {
    taperFirstPiece = true;
    if (bx->contains(endX, endY, z, 1, 1)) {
      return false;
    } else {
      if (startX == endX) {
        midX = startX;
        midY = bx->yMax() + 1;
      } else {
        midX = bx->xMax() + 1;
        midY = startY;
      }
      return true;
    }
  } else {
    if (srcBox && srcBox->contains(endX, endY, z)) {
      bx = srcBox;
    } else if (dstBox && dstBox->contains(endX, endY, z)) {
      bx = dstBox;
    }
    if (bx) {
      if (bx->contains(startX, startY, z, 1, 1)) {
        taperFirstPiece = true;
        return false;
      } else {
        if (startX == endX) {
          midX = startX;
          midY = bx->yMin() - 1;
        } else {
          midX = bx->xMin() - 1;
          midY = startY;
        }
        return true;
      }
    }
  }
  return false;
}
void FlexDRWorker::processPathSeg(frMIdx startX,
                                  frMIdx startY,
                                  frMIdx endX,
                                  frMIdx endY,
                                  frMIdx z,
                                  const std::set<FlexMazeIdx>& realApMazeIdx,
                                  drNet* net,
                                  bool segIsVertical,
                                  bool taper,
                                  int i,
                                  std::vector<FlexMazeIdx>& points,
                                  const std::set<FlexMazeIdx>& apMazeIdx)
{
  Point startLoc, endLoc;
  frLayerNum currLayerNum = gridGraph_.getLayerNum(z);
  gridGraph_.getPoint(startLoc, startX, startY);
  gridGraph_.getPoint(endLoc, endX, endY);
  auto currPathSeg = std::make_unique<drPathSeg>();
  currPathSeg->setPoints(startLoc, endLoc);
  currPathSeg->setLayerNum(currLayerNum);
  currPathSeg->addToNet(net);
  FlexMazeIdx start(startX, startY, z), end(endX, endY, z);
  auto layer = getTech()->getLayer(currLayerNum);
  auto currStyle = layer->getDefaultSegStyle();
  if (realApMazeIdx.find(start) != realApMazeIdx.end()) {
    if (!addApPathSegs(start, net))
      currStyle.setBeginStyle(frcTruncateEndStyle, 0);
  } else {
    checkPathSegStyle(currPathSeg.get(), true, currStyle, apMazeIdx, start);
  }
  if (realApMazeIdx.find(end) != realApMazeIdx.end()) {
    if (!addApPathSegs(end, net))
      currStyle.setEndStyle(frcTruncateEndStyle, 0);
  } else {
    checkPathSegStyle(currPathSeg.get(), false, currStyle, apMazeIdx, end);
  }
  if (net->getFrNet()->getNondefaultRule()) {
    if (taper)
      currPathSeg->setTapered(true);
    else
      setNDRStyle(net,
                  currStyle,
                  startX,
                  endX,
                  startY,
                  endY,
                  z,
                  i - 1 >= 0 ? &points[i - 1] : nullptr,
                  i + 2 < (int) points.size() ? &points[i + 2] : nullptr);
  } else if (layer->isVertical() != segIsVertical) {  // wrong way segment
    currStyle.setWidth(layer->getWrongDirWidth());
  } else {
    editStyleExt(currStyle,
                 startX,
                 endX,
                 z,
                 i - 1 >= 0 ? &points[i - 1] : nullptr,
                 i + 2 < (int) points.size() ? &points[i + 2] : nullptr);
  }
  currPathSeg->setStyle(currStyle);
  currPathSeg->setMazeIdx(start, end);
  std::unique_ptr<drConnFig> tmp(std::move(currPathSeg));
  getWorkerRegionQuery().add(tmp.get());
  net->addRoute(std::move(tmp));

  // quick drc cnt
  bool prevHasCost = false;
  int endI = segIsVertical ? endY : endX;
  for (int i = (segIsVertical ? startY : startX); i < endI; i++) {
    if ((segIsVertical
         && gridGraph_.hasRouteShapeCostAdj(startX, i, z, frDirEnum::E))
        || (!segIsVertical
            && gridGraph_.hasRouteShapeCostAdj(i, startY, z, frDirEnum::N))) {
      if (!prevHasCost) {
        net->addMarker();
        prevHasCost = true;
      }
    } else {
      prevHasCost = false;
    }
  }
}
bool FlexDRWorker::isInWorkerBorder(frCoord x, frCoord y) const
{
  return (x == getRouteBox().xMin() &&  // left
          y <= getRouteBox().yMax() && y >= getRouteBox().yMin())
         || (x == getRouteBox().xMax() &&  // right
             y <= getRouteBox().yMax() && y >= getRouteBox().yMin())
         || (y == getRouteBox().yMin() &&  // bottom
             x <= getRouteBox().xMax() && x >= getRouteBox().xMin())
         || (y == getRouteBox().yMax() &&  // top
             x <= getRouteBox().xMax() && x >= getRouteBox().xMin());
}
// checks whether the path segment is connected to an access point and update
// connectivity info (stored in frSegStyle)
void FlexDRWorker::checkPathSegStyle(drPathSeg* ps,
                                     bool isBegin,
                                     frSegStyle& style,
                                     const std::set<FlexMazeIdx>& apMazeIdx,
                                     const FlexMazeIdx& idx)
{
  const Point& pt = (isBegin ? ps->getBeginPoint() : ps->getEndPoint());
  if (apMazeIdx.find(idx) == apMazeIdx.end()
      && !isInWorkerBorder(pt.x(), pt.y()))
    return;
  if (hasAccessPoint(pt, ps->getLayerNum(), ps->getNet()->getFrNet())) {
    if (!addApPathSegs(idx, ps->getNet())) {
      if (isBegin)
        style.setBeginStyle(frEndStyle(frEndStyleEnum::frcTruncateEndStyle), 0);
      else
        style.setEndStyle(frEndStyle(frEndStyleEnum::frcTruncateEndStyle), 0);
    }
  }
}

bool FlexDRWorker::hasAccessPoint(const Point& pt, frLayerNum lNum, frNet* net)
{
  frRegionQuery::Objects<frBlockObject> result;
  Rect bx(pt.x(), pt.y(), pt.x(), pt.y());
  design_->getRegionQuery()->query(bx, lNum, result);
  for (auto& rqObj : result) {
    switch (rqObj.second->typeId()) {
      case frcInstTerm: {
        auto instTerm = static_cast<frInstTerm*>(rqObj.second);
        if (instTerm->getNet() == net
            && instTerm->hasAccessPoint(pt.x(), pt.y(), lNum))
          return true;
        break;
      }
      case frcBTerm: {
        auto term = static_cast<frBTerm*>(rqObj.second);
        if (term->getNet() == net
            && term->hasAccessPoint(pt.x(), pt.y(), lNum, 0))
          return true;
        break;
      }
      default:
        break;
    }
  }
  return false;
}
// checks whether the via is connected to an access point and update
// connectivity info
void FlexDRWorker::checkViaConnectivityToAP(
    drVia* via,
    bool isBottom,
    frNet* net,
    const std::set<FlexMazeIdx>& apMazeIdx,
    const FlexMazeIdx& idx)
{
  if (apMazeIdx.find(idx) == apMazeIdx.end()
      && !isInWorkerBorder(via->getOrigin().x(), via->getOrigin().y()))
    return;
  if (isBottom) {
    if (hasAccessPoint(
            via->getOrigin(), via->getViaDef()->getLayer1Num(), net)) {
      if (!addApPathSegs(idx, via->getNet()))
        via->setBottomConnected(true);
    }
  } else {
    if (hasAccessPoint(
            via->getOrigin(), via->getViaDef()->getLayer2Num(), net)) {
      if (!addApPathSegs(idx, via->getNet()))
        via->setTopConnected(true);
    }
  }
}
void FlexDRWorker::setNDRStyle(drNet* net,
                               frSegStyle& currStyle,
                               frMIdx startX,
                               frMIdx endX,
                               frMIdx startY,
                               frMIdx endY,
                               frMIdx z,
                               FlexMazeIdx* prev,
                               FlexMazeIdx* next)
{
  frNonDefaultRule* ndr = net->getFrNet()->getNondefaultRule();
  if (ndr->getWidth(z) > (int) currStyle.getWidth()) {
    currStyle.setWidth(ndr->getWidth(z));
    currStyle.setBeginExt(ndr->getWidth(z) / 2);
    currStyle.setEndExt(ndr->getWidth(z) / 2);
  }
  if (ndr->getWireExtension(z) > 0) {
    bool hasBeginExt = false, hasEndExt = false;
    if (!prev && !next) {
      hasBeginExt = hasEndExt = true;
    } else if (!prev) {
      if (abs(next->x() - startX) + abs(next->y() - startY)
          < abs(next->x() - endX) + abs(next->y() - endY))
        hasEndExt = true;
      else
        hasBeginExt = true;
    } else if (!next) {
      if (abs(prev->x() - startX) + abs(prev->y() - startY)
          < abs(prev->x() - endX) + abs(prev->y() - endY))
        hasEndExt = true;
      else
        hasBeginExt = true;
    }
    if (prev && prev->z() != z && prev->x() == startX && prev->y() == startY) {
      hasBeginExt = true;
    } else if (next && next->z() != z && next->x() == startX
               && next->y() == startY) {
      hasBeginExt = true;
    }
    if (prev && prev->z() != z && prev->x() == endX && prev->y() == endY) {
      hasEndExt = true;
    } else if (next && next->z() != z && next->x() == endX
               && next->y() == endY) {
      hasEndExt = true;
    }
    frEndStyle es(frEndStyleEnum::frcVariableEndStyle);
    if (hasBeginExt)
      currStyle.setBeginStyle(es,
                              std::max((int) currStyle.getBeginExt(),
                                       (int) ndr->getWireExtension(z)));
    if (hasEndExt)
      currStyle.setEndStyle(es,
                            std::max((int) currStyle.getEndExt(),
                                     (int) ndr->getWireExtension(z)));
  }
}

inline bool segmentIsOrthogonal(FlexMazeIdx* idx,
                                frMIdx z,
                                frMIdx x,
                                bool isVertical)
{
  if (idx == nullptr)
    return false;
  bool seg_is_vertical = idx->x() == x;
  return idx->z() == z && (isVertical != seg_is_vertical);
}

void FlexDRWorker::editStyleExt(frSegStyle& currStyle,
                                frMIdx startX,
                                frMIdx endX,
                                frMIdx z,
                                FlexMazeIdx* prev,
                                FlexMazeIdx* next)
{
  auto layer = getTech()->getLayer(gridGraph_.getLayerNum(z));
  if (layer->getWrongDirWidth() >= layer->getWidth())
    return;
  bool is_vertical = startX == endX;
  if (layer->isVertical() != is_vertical)
    return;
  if (segmentIsOrthogonal(next, z, endX, is_vertical)
      && currStyle.getEndStyle() == frcExtendEndStyle) {
    currStyle.setEndExt(layer->getWrongDirWidth() / 2);
  }
  if (segmentIsOrthogonal(prev, z, startX, is_vertical)
      && currStyle.getBeginStyle() == frcExtendEndStyle) {
    currStyle.setBeginExt(layer->getWrongDirWidth() / 2);
  }
}

bool FlexDRWorker::isInsideTaperBox(
    frMIdx x,
    frMIdx y,
    frMIdx startZ,
    frMIdx endZ,
    std::map<FlexMazeIdx, frBox3D*>& mazeIdx2TaperBox)
{
  FlexMazeIdx idx(x, y, startZ);
  auto it = mazeIdx2TaperBox.find(idx);
  if (it != mazeIdx2TaperBox.end())
    return true;
  idx.setZ(endZ);
  it = mazeIdx2TaperBox.find(idx);
  return it != mazeIdx2TaperBox.end();
}

void FlexDRWorker::routeNet_postRouteAddPathCost(drNet* net)
{
  for (auto& connFig : net->getRouteConnFigs()) {
    addPathCost(connFig.get());
  }
}

void FlexDRWorker::routeNet_AddCutSpcCost(std::vector<FlexMazeIdx>& path)
{
  if (path.size() <= 1)
    return;
  for (unsigned long i = 1; i < path.size(); i++) {
    if (path[i].z() != path[i - 1].z()) {
      frMIdx z = std::min(path[i].z(), path[i - 1].z());
      frViaDef* viaDef = design_->getTech()
                             ->getLayer(gridGraph_.getLayerNum(z) + 1)
                             ->getDefaultViaDef();
      int x = gridGraph_.xCoord(path[i].x());
      int y = gridGraph_.yCoord(path[i].y());
      dbTransform xform(Point(x, y));
      for (auto& uFig : viaDef->getCutFigs()) {
        auto rect = static_cast<frRect*>(uFig.get());
        Rect box = rect->getBBox();
        xform.apply(box);
        modCutSpacingCost(box,
                          z,
                          ModCostType::addRouteShape,
                          false,
                          path[i].x(),
                          path[i].y());
      }
    }
  }
}

void FlexDRWorker::routeNet_prepAreaMap(drNet* net,
                                        std::map<FlexMazeIdx, frCoord>& areaMap)
{
  for (auto& pin : net->getPins()) {
    for (auto& ap : pin->getAccessPatterns()) {
      FlexMazeIdx mIdx = ap->getMazeIdx();
      auto it = areaMap.find(mIdx);
      if (it != areaMap.end()) {
        it->second = std::max(it->second, ap->getBeginArea());
      } else {
        areaMap[mIdx] = ap->getBeginArea();
      }
    }
  }
}

bool FlexDRWorker::routeNet(drNet* net)
{
  //  ProfileTask profile("DR:routeNet");

  if (net->getPins().size() <= 1) {
    return true;
  }
  if (graphics_)
    graphics_->show(true);
  std::set<drPin*, frBlockObjectComp> unConnPins;
  std::map<FlexMazeIdx, std::set<drPin*, frBlockObjectComp>> mazeIdx2unConnPins;
  std::map<FlexMazeIdx, frBox3D*>
      mazeIdx2TaperBox;  // access points -> taper box: used to efficiently know
                         // what points are in what taper boxes
  std::list<std::pair<drPin*, frBox3D>> pinTaperBoxes;
  std::set<FlexMazeIdx> apMazeIdx;
  std::set<FlexMazeIdx> realPinAPMazeIdx;
  routeNet_prep(net,
                unConnPins,
                mazeIdx2unConnPins,
                apMazeIdx,
                realPinAPMazeIdx,
                mazeIdx2TaperBox,
                pinTaperBoxes);
  // prep for area map
  std::map<FlexMazeIdx, frCoord> areaMap;
  if (ENABLE_BOUNDARY_MAR_FIX) {
    routeNet_prepAreaMap(net, areaMap);
  }

  FlexMazeIdx ccMazeIdx1, ccMazeIdx2;  // connComps ll, ur flexmazeidx
  Point centerPt;
  std::vector<FlexMazeIdx> connComps;
  routeNet_setSrc(unConnPins,
                  mazeIdx2unConnPins,
                  connComps,
                  ccMazeIdx1,
                  ccMazeIdx2,
                  centerPt);

  std::vector<FlexMazeIdx> path;  // astar must return with >= 1 idx
  bool isFirstConn = true;
  bool searchSuccess = true;
  while (!unConnPins.empty()) {
    mazePinInit();
    auto nextPin = routeNet_getNextDst(
        ccMazeIdx1, ccMazeIdx2, mazeIdx2unConnPins, pinTaperBoxes);
    path.clear();
    if (gridGraph_.search(connComps,
                          nextPin,
                          path,
                          ccMazeIdx1,
                          ccMazeIdx2,
                          centerPt,
                          mazeIdx2TaperBox)) {
      routeNet_postAstarUpdate(
          path, connComps, unConnPins, mazeIdx2unConnPins, isFirstConn);
      routeNet_postAstarWritePath(
          net, path, realPinAPMazeIdx, mazeIdx2TaperBox, apMazeIdx);
      routeNet_postAstarPatchMinAreaVio(net, path, areaMap);
      routeNet_AddCutSpcCost(path);
      isFirstConn = false;
    } else {
      searchSuccess = false;
      logger_->report("Failed to find a path between pin " + nextPin->getName()
                      + " and source aps:");
      for (FlexMazeIdx& mi : connComps) {
        logger_->report("( {} {} {} ) (Idx) / ( {} {} ) (coords)",
                        mi.x(),
                        mi.y(),
                        mi.z(),
                        gridGraph_.xCoord(mi.x()),
                        gridGraph_.yCoord(mi.y()));
      }
      break;
    }
  }
  if (searchSuccess) {
    if (CLEAN_PATCHES) {
      gcWorker_->setTargetNet(net->getFrNet());
      gcWorker_->updateDRNet(net);
      gcWorker_->setEnableSurgicalFix(true);
      gcWorker_->updateGCWorker();
      cleanUnneededPatches_poly(gcWorker_->getTargetNet(), net);
    }
    routeNet_postRouteAddPathCost(net);
  }
  return searchSuccess;
}

void FlexDRWorker::routeNet_postAstarPatchMinAreaVio(
    drNet* net,
    const std::vector<FlexMazeIdx>& path,
    const std::map<FlexMazeIdx, frCoord>& areaMap)
{
  if (path.empty()) {
    return;
  }
  // get path with separated (stacked vias)
  std::vector<FlexMazeIdx> points;
  for (int i = 0; i < (int) path.size() - 1; ++i) {
    auto currIdx = path[i];
    auto nextIdx = path[i + 1];
    if (currIdx.z() == nextIdx.z()) {
      points.push_back(currIdx);
    } else {
      if (currIdx.z() < nextIdx.z()) {
        for (auto z = currIdx.z(); z < nextIdx.z(); ++z) {
          FlexMazeIdx tmpIdx(currIdx.x(), currIdx.y(), z);
          points.push_back(tmpIdx);
        }
      } else {
        for (auto z = currIdx.z(); z > nextIdx.z(); --z) {
          FlexMazeIdx tmpIdx(currIdx.x(), currIdx.y(), z);
          points.push_back(tmpIdx);
        }
      }
    }
  }
  points.push_back(path.back());

  auto layerNum = gridGraph_.getLayerNum(points.front().z());
  auto minAreaConstraint = getTech()->getLayer(layerNum)->getAreaConstraint();

  frArea currArea = 0;
  if (ENABLE_BOUNDARY_MAR_FIX) {
    if (areaMap.find(points[0]) != areaMap.end()) {
      currArea = areaMap.find(points[0])->second;
    } else {
      currArea = (minAreaConstraint) ? minAreaConstraint->getMinArea() : 0;
    }
  } else {
    currArea = (minAreaConstraint) ? minAreaConstraint->getMinArea() : 0;
  }
  frCoord startViaHalfEncArea = 0, endViaHalfEncArea = 0;
  FlexMazeIdx currIdx = points[0], nextIdx;
  int i;
  int prev_i = 0;  // path start point
  bool prev_is_wire = true;
  for (i = 1; i < (int) points.size(); ++i) {
    nextIdx = points[i];
    // check minAreaViolation when change layer, or last segment
    if (nextIdx.z() != currIdx.z()) {
      layerNum = gridGraph_.getLayerNum(currIdx.z());
      minAreaConstraint = getTech()->getLayer(layerNum)->getAreaConstraint();
      frArea reqArea
          = (minAreaConstraint) ? minAreaConstraint->getMinArea() : 0;
      // add curr via enclosure
      frMIdx z = (nextIdx.z() < currIdx.z()) ? currIdx.z() - 1 : currIdx.z();
      bool isLayer1 = (nextIdx.z() < currIdx.z()) ? false : true;
      if (prev_is_wire) {
        currArea += getHalfViaEncArea(
            z, isLayer1, net->getFrNet()->getNondefaultRule());
      } else {
        currArea
            = std::max((frArea) getHalfViaEncArea(
                           z, isLayer1, net->getFrNet()->getNondefaultRule())
                           * 2,
                       currArea);
      }
      endViaHalfEncArea = getHalfViaEncArea(
          z, isLayer1, net->getFrNet()->getNondefaultRule());

      // push to minArea violation
      if (currArea < reqArea) {
        FlexMazeIdx bp, ep;
        frArea gapArea = reqArea
                         - (currArea - startViaHalfEncArea - endViaHalfEncArea)
                         - std::min(startViaHalfEncArea, endViaHalfEncArea);
        // new
        bool bpPatchStyle = true;  // style 1: left only; 0: right only
        bool epPatchStyle = false;
        // stack via
        if (i - 1 == prev_i) {
          bp = points[i - 1];
          ep = points[i - 1];
          bpPatchStyle = true;
          epPatchStyle = false;
          // planar
        } else {
          bp = points[prev_i];
          ep = points[i - 1];
          if (getTech()->getLayer(layerNum)->getDir()
              == dbTechLayerDir::HORIZONTAL) {
            if (points[prev_i].x() < points[prev_i + 1].x()) {
              bpPatchStyle = true;
            } else if (points[prev_i].x() > points[prev_i + 1].x()) {
              bpPatchStyle = false;
            } else {
              if (points[prev_i].x() < points[i - 1].x()) {
                bpPatchStyle = true;
              } else if (points[prev_i].x() > points[i - 1].x()) {
                bpPatchStyle = false;
              } else {
                // if fully vertical, bpPatch left and epPatch right
                bpPatchStyle = false;
              }
            }
            if (points[i - 1].x() < points[i - 2].x()) {
              epPatchStyle = true;
            } else if (points[i - 1].x() > points[i - 2].x()) {
              epPatchStyle = false;
            } else {
              if (points[i - 1].x() < points[prev_i].x()) {
                epPatchStyle = true;
              } else if (points[i - 1].x() > points[prev_i].x()) {
                epPatchStyle = false;
              } else {
                // if fully vertical, bpPatch left and epPatch right
                epPatchStyle = true;
              }
            }
          } else {
            if (points[prev_i].y() < points[prev_i + 1].y()) {
              bpPatchStyle = true;
            } else if (points[prev_i].y() > points[prev_i + 1].y()) {
              bpPatchStyle = false;
            } else {
              if (points[prev_i].y() < points[i - 1].y()) {
                bpPatchStyle = true;
              } else if (points[prev_i].y() > points[i - 1].y()) {
                bpPatchStyle = false;
              } else {
                // if fully horizontal, bpPatch left and epPatch right
                bpPatchStyle = false;
              }
            }
            if (points[i - 1].y() < points[i - 2].y()) {
              epPatchStyle = true;
            } else if (points[i - 1].y() > points[i - 2].y()) {
              epPatchStyle = false;
            } else {
              if (points[i - 1].y() < points[prev_i].y()) {
                epPatchStyle = true;
              } else if (points[i - 1].y() > points[prev_i].y()) {
                epPatchStyle = false;
              } else {
                // if fully horizontal, bpPatch left and epPatch right
                epPatchStyle = true;
              }
            }
          }
        }
        auto patchWidth = getTech()->getLayer(layerNum)->getWidth();
        routeNet_postAstarAddPatchMetal(
            net, bp, ep, gapArea, patchWidth, bpPatchStyle, epPatchStyle);
      }
      // init for next path
      if (nextIdx.z() < currIdx.z()) {
        // get the bottom layer box of the current via to initialize the area
        // for the next shape
        currArea
            = getHalfViaEncArea(
                  currIdx.z() - 1, true, net->getFrNet()->getNondefaultRule())
              * 2;
        startViaHalfEncArea = getHalfViaEncArea(
            currIdx.z() - 1, true, net->getFrNet()->getNondefaultRule());
      } else {
        // get the top layer box of the current via to initialize the area
        // for the next shape
        currArea = getHalfViaEncArea(
                       currIdx.z(), false, net->getFrNet()->getNondefaultRule())
                   * 2;
        startViaHalfEncArea = gridGraph_.getHalfViaEncArea(nextIdx.z(), false);
        startViaHalfEncArea = gridGraph_.getHalfViaEncArea(currIdx.z(), false);
      }
      prev_i = i;
      prev_is_wire = false;
    }
    // add the wire area
    else {
      layerNum = gridGraph_.getLayerNum(currIdx.z());
      minAreaConstraint = getTech()->getLayer(layerNum)->getAreaConstraint();
      frArea reqArea
          = (minAreaConstraint) ? minAreaConstraint->getMinArea() : 0;
      auto pathWidth = getTech()->getLayer(layerNum)->getWidth();
      Point bp, ep;
      gridGraph_.getPoint(bp, currIdx.x(), currIdx.y());
      gridGraph_.getPoint(ep, nextIdx.x(), nextIdx.y());
      frCoord pathLength = Point::manhattanDistance(bp, ep);
      if (currArea < reqArea) {
        if (!prev_is_wire) {
          currArea /= 2;
        }
        currArea += pathLength * pathWidth;
      }
      prev_is_wire = true;
    }
    currIdx = nextIdx;
  }
  // add boundary area for last segment
  if (ENABLE_BOUNDARY_MAR_FIX) {
    layerNum = gridGraph_.getLayerNum(currIdx.z());
    minAreaConstraint = getTech()->getLayer(layerNum)->getAreaConstraint();
    frArea reqArea = (minAreaConstraint) ? minAreaConstraint->getMinArea() : 0;
    if (currArea < reqArea && areaMap.find(currIdx) != areaMap.end()) {
      if (!prev_is_wire) {
        currArea /= 2;
      }
      currArea += areaMap.find(currIdx)->second;
    }
    endViaHalfEncArea = 0;
    if (currArea < reqArea) {
      FlexMazeIdx bp, ep;
      frArea gapArea = reqArea
                       - (currArea - startViaHalfEncArea - endViaHalfEncArea)
                       - std::min(startViaHalfEncArea, endViaHalfEncArea);
      // new
      bool bpPatchStyle = true;  // style 1: left only; 0: right only
      bool epPatchStyle = false;
      // stack via
      if (i - 1 == prev_i) {
        bp = points[i - 1];
        ep = points[i - 1];
        bpPatchStyle = true;
        epPatchStyle = false;
        // planar
      } else {
        bp = points[prev_i];
        ep = points[i - 1];
        if (getTech()->getLayer(layerNum)->getDir()
            == dbTechLayerDir::HORIZONTAL) {
          if (points[prev_i].x() < points[prev_i + 1].x()) {
            bpPatchStyle = true;
          } else if (points[prev_i].x() > points[prev_i + 1].x()) {
            bpPatchStyle = false;
          } else {
            if (points[prev_i].x() < points[i - 1].x()) {
              bpPatchStyle = true;
            } else if (points[prev_i].x() > points[i - 1].x()) {
              bpPatchStyle = false;
            } else {
              bpPatchStyle = false;
            }
          }
          if (points[i - 1].x() < points[i - 2].x()) {
            epPatchStyle = true;
          } else if (points[i - 1].x() > points[i - 2].x()) {
            epPatchStyle = false;
          } else {
            if (points[i - 1].x() < points[prev_i].x()) {
              epPatchStyle = true;
            } else if (points[i - 1].x() > points[prev_i].x()) {
              epPatchStyle = false;
            } else {
              epPatchStyle = true;
            }
          }
        } else {
          if (points[prev_i].y() < points[prev_i + 1].y()) {
            bpPatchStyle = true;
          } else if (points[prev_i].y() > points[prev_i + 1].y()) {
            bpPatchStyle = false;
          } else {
            if (points[prev_i].y() < points[i - 1].y()) {
              bpPatchStyle = true;
            } else if (points[prev_i].y() > points[i - 1].y()) {
              bpPatchStyle = false;
            } else {
              bpPatchStyle = false;
            }
          }
          if (points[i - 1].y() < points[i - 2].y()) {
            epPatchStyle = true;
          } else if (points[i - 1].y() > points[i - 2].y()) {
            epPatchStyle = false;
          } else {
            if (points[i - 1].y() < points[prev_i].y()) {
              epPatchStyle = true;
            } else if (points[i - 1].y() > points[prev_i].y()) {
              epPatchStyle = false;
            } else {
              epPatchStyle = true;
            }
          }
        }
      }
      auto patchWidth = getTech()->getLayer(layerNum)->getWidth();
      routeNet_postAstarAddPatchMetal(
          net, bp, ep, gapArea, patchWidth, bpPatchStyle, epPatchStyle);
    }
  }
}

frCoord FlexDRWorker::getHalfViaEncArea(frMIdx z,
                                        bool isLayer1,
                                        frNonDefaultRule* ndr)
{
  if (!ndr || !ndr->getPrefVia(z))
    return gridGraph_.getHalfViaEncArea(z, isLayer1);
  frVia via(ndr->getPrefVia(z));
  Rect box;
  if (isLayer1)
    box = via.getLayer1BBox();
  else
    box = via.getLayer2BBox();
  return box.area() / 2;
}
// assumes patchWidth == defaultWidth
// the cost checking part is sensitive to how cost is stored (1) planar + via;
// or (2) N;E;U
int FlexDRWorker::routeNet_postAstarAddPathMetal_isClean(
    const FlexMazeIdx& bpIdx,
    bool isPatchHorz,
    bool isPatchLeft,
    frCoord patchLength)
{
  int cost = 0;
  Point origin, patchEnd;
  gridGraph_.getPoint(origin, bpIdx.x(), bpIdx.y());
  frLayerNum layerNum = gridGraph_.getLayerNum(bpIdx.z());
  if (isPatchHorz) {
    if (isPatchLeft) {
      patchEnd = {origin.x() - patchLength, origin.y()};
    } else {
      patchEnd = {origin.x() + patchLength, origin.y()};
    }
  } else {
    if (isPatchLeft) {
      patchEnd = {origin.x(), origin.y() - patchLength};
    } else {
      patchEnd = {origin.x(), origin.y() + patchLength};
    }
  }
  // for wire, no need to bloat width
  Point patchLL = std::min(origin, patchEnd);
  Point patchUR = std::max(origin, patchEnd);
  if (!getRouteBox().intersects(patchEnd)) {
    cost = std::numeric_limits<int>::max();
  } else {
    FlexMazeIdx startIdx, endIdx;
    startIdx.set(0, 0, layerNum);
    endIdx.set(0, 0, layerNum);
    Rect patchBox(patchLL, patchUR);
    gridGraph_.getIdxBox(startIdx, endIdx, patchBox, FlexGridGraph::enclose);
    if (isPatchHorz) {
      // in gridgraph, the planar cost is checked for xIdx + 1
      for (auto xIdx = std::max(0, startIdx.x() - 1); xIdx < endIdx.x();
           ++xIdx) {
        if (gridGraph_.hasRouteShapeCostAdj(
                xIdx, bpIdx.y(), bpIdx.z(), frDirEnum::E)) {
          cost += gridGraph_.getEdgeLength(
                      xIdx, bpIdx.y(), bpIdx.z(), frDirEnum::E)
                  * workerDRCCost_;
        }
        if (gridGraph_.hasFixedShapeCostAdj(
                xIdx, bpIdx.y(), bpIdx.z(), frDirEnum::E)) {
          cost += gridGraph_.getEdgeLength(
                      xIdx, bpIdx.y(), bpIdx.z(), frDirEnum::E)
                  * workerFixedShapeCost_;
        }
        if (gridGraph_.hasMarkerCostAdj(
                xIdx, bpIdx.y(), bpIdx.z(), frDirEnum::E)) {
          cost += gridGraph_.getEdgeLength(
                      xIdx, bpIdx.y(), bpIdx.z(), frDirEnum::E)
                  * workerMarkerCost_;
        }
      }
    } else {
      // in gridgraph, the planar cost is checked for yIdx + 1
      for (auto yIdx = std::max(0, startIdx.y() - 1); yIdx < endIdx.y();
           ++yIdx) {
        if (gridGraph_.hasRouteShapeCostAdj(
                bpIdx.x(), yIdx, bpIdx.z(), frDirEnum::N)) {
          cost += gridGraph_.getEdgeLength(
                      bpIdx.x(), yIdx, bpIdx.z(), frDirEnum::N)
                  * workerDRCCost_;
        }
        if (gridGraph_.hasFixedShapeCostAdj(
                bpIdx.x(), yIdx, bpIdx.z(), frDirEnum::N)) {
          cost += gridGraph_.getEdgeLength(
                      bpIdx.x(), yIdx, bpIdx.z(), frDirEnum::N)
                  * workerFixedShapeCost_;
        }
        if (gridGraph_.hasMarkerCostAdj(
                bpIdx.x(), yIdx, bpIdx.z(), frDirEnum::N)) {
          cost += gridGraph_.getEdgeLength(
                      bpIdx.x(), yIdx, bpIdx.z(), frDirEnum::N)
                  * workerMarkerCost_;
        }
      }
    }
  }
  return cost;
}

void FlexDRWorker::routeNet_postAstarAddPatchMetal_addPWire(
    drNet* net,
    const FlexMazeIdx& bpIdx,
    bool isPatchHorz,
    bool isPatchLeft,
    frCoord patchLength,
    frCoord patchWidth)
{
  Point origin;
  gridGraph_.getPoint(origin, bpIdx.x(), bpIdx.y());
  frLayerNum layerNum = gridGraph_.getLayerNum(bpIdx.z());
  // actual offsetbox
  Point patchLL, patchUR;
  if (isPatchHorz) {
    if (isPatchLeft) {
      patchLL = {0 - patchLength, 0 - patchWidth / 2};
      patchUR = {0, 0 + patchWidth / 2};
    } else {
      patchLL = {0, 0 - patchWidth / 2};
      patchUR = {0 + patchLength, 0 + patchWidth / 2};
    }
  } else {
    if (isPatchLeft) {
      patchLL = {0 - patchWidth / 2, 0 - patchLength};
      patchUR = {0 + patchWidth / 2, 0};
    } else {
      patchLL = {0 - patchWidth / 2, 0};
      patchUR = {0 + patchWidth / 2, 0 + patchLength};
    }
  }

  auto tmpPatch = std::make_unique<drPatchWire>();
  tmpPatch->setLayerNum(layerNum);
  tmpPatch->setOrigin(origin);
  tmpPatch->setOffsetBox(Rect(patchLL, patchUR));
  tmpPatch->addToNet(net);
  std::unique_ptr<drConnFig> tmp(std::move(tmpPatch));
  auto& workerRegionQuery = getWorkerRegionQuery();
  workerRegionQuery.add(tmp.get());
  net->addRoute(std::move(tmp));
}

void FlexDRWorker::routeNet_postAstarAddPatchMetal(drNet* net,
                                                   const FlexMazeIdx& bpIdx,
                                                   const FlexMazeIdx& epIdx,
                                                   frCoord gapArea,
                                                   frCoord patchWidth,
                                                   bool bpPatchLeft,
                                                   bool epPatchLeft)
{
  bool isPatchHorz;
  // bool isLeftClean = true;
  frLayerNum layerNum = gridGraph_.getLayerNum(bpIdx.z());
  frCoord patchLength = frCoord(ceil(1.0 * gapArea / patchWidth
                                     / getTech()->getManufacturingGrid()))
                        * getTech()->getManufacturingGrid();

  // always patch to pref dir
  if (getTech()->getLayer(layerNum)->getDir() == dbTechLayerDir::HORIZONTAL) {
    isPatchHorz = true;
  } else {
    isPatchHorz = false;
  }

  auto costL = routeNet_postAstarAddPathMetal_isClean(
      bpIdx, isPatchHorz, bpPatchLeft, patchLength);
  auto costR = routeNet_postAstarAddPathMetal_isClean(
      epIdx, isPatchHorz, epPatchLeft, patchLength);
  if (costL <= costR) {
    routeNet_postAstarAddPatchMetal_addPWire(
        net, bpIdx, isPatchHorz, bpPatchLeft, patchLength, patchWidth);
  } else {
    routeNet_postAstarAddPatchMetal_addPWire(
        net, epIdx, isPatchHorz, epPatchLeft, patchLength, patchWidth);
  }
}<|MERGE_RESOLUTION|>--- conflicted
+++ resolved
@@ -661,21 +661,12 @@
   frCoord bloatDistEolY = 0;
   if (drCon.eolWidth == 0)
     drCon = getTech()->getLayer(lNum)->getDrEolSpacingConstraint();
-<<<<<<< HEAD
-  if (viaBox.xMax() - viaBox.xMin() <= drCon.eolWidth) {
+  if (viaBox.dx() <= drCon.eolWidth) {
     bloatDistEolY = std::max(bloatDistEolY, drCon.eolSpace);
-  }
-  // eol left and right
-  if (viaBox.yMax() - viaBox.yMin() <= drCon.eolWidth) {
-    bloatDistEolX = std::max(bloatDistEolX, drCon.eolSpace);
-=======
-  if (viaBox.dx() <= drCon.eolWidth) {
-    bloatDistEolY = max(bloatDistEolY, drCon.eolSpace);
   }
   // eol left and right
   if (viaBox.dy() <= drCon.eolWidth) {
-    bloatDistEolX = max(bloatDistEolX, drCon.eolSpace);
->>>>>>> 17e2932b
+    bloatDistEolX = std::max(bloatDistEolX, drCon.eolSpace);
   }
 
   FlexMazeIdx mIdx1;
@@ -1748,16 +1739,9 @@
       if (isRouted == false) {
         if (OUT_MAZE_FILE == std::string("")) {
           if (VERBOSE > 0) {
-<<<<<<< HEAD
-            std::cout
-                << "Waring: no output maze log specified, skipped writing "
-                   "maze log"
-                << std::endl;
-=======
-            cout << "Warning: no output maze log specified, skipped writing "
+            std::cout << "Warning: no output maze log specified, skipped writing "
                     "maze log"
                  << endl;
->>>>>>> 17e2932b
           }
         } else {
           gridGraph_.print();
@@ -2145,32 +2129,12 @@
   gridGraph_.getPoint(ur, ccMazeIdx2.x(), ccMazeIdx2.y());
   frCoord currDist = std::numeric_limits<frCoord>::max();
   drPin* nextDst = nullptr;
-<<<<<<< HEAD
-  if (!nextDst)
-    for (auto& [mazeIdx, setS] : mazeIdx2unConnPins) {
-      gridGraph_.getPoint(pt, mazeIdx.x(), mazeIdx.y());
-      frCoord dx = std::max(std::max(ll.x() - pt.x(), pt.x() - ur.x()), 0);
-      frCoord dy = std::max(std::max(ll.y() - pt.y(), pt.y() - ur.y()), 0);
-      frCoord dz
-          = std::max(std::max(gridGraph_.getZHeight(ccMazeIdx1.z())
-                                  - gridGraph_.getZHeight(mazeIdx.z()),
-                              gridGraph_.getZHeight(mazeIdx.z())
-                                  - gridGraph_.getZHeight(ccMazeIdx2.z())),
-                     0);
-      if (dx + dy + dz < currDist) {
-        currDist = dx + dy + dz;
-        nextDst = *(setS.begin());
-      }
-      if (currDist == 0) {
-        break;
-      }
-=======
   // Find the next dst pin nearest to the src
   for (auto& [mazeIdx, setS] : mazeIdx2unConnPins) {
     gridGraph_.getPoint(pt, mazeIdx.x(), mazeIdx.y());
-    frCoord dx = max(max(ll.x() - pt.x(), pt.x() - ur.x()), 0);
-    frCoord dy = max(max(ll.y() - pt.y(), pt.y() - ur.y()), 0);
-    frCoord dz = max(max(gridGraph_.getZHeight(ccMazeIdx1.z())
+    frCoord dx = std::max(std::max(ll.x() - pt.x(), pt.x() - ur.x()), 0);
+    frCoord dy = std::max(std::max(ll.y() - pt.y(), pt.y() - ur.y()), 0);
+    frCoord dz = std::max(std::max(gridGraph_.getZHeight(ccMazeIdx1.z())
                              - gridGraph_.getZHeight(mazeIdx.z()),
                          gridGraph_.getZHeight(mazeIdx.z())
                              - gridGraph_.getZHeight(ccMazeIdx2.z())),
@@ -2181,7 +2145,6 @@
     }
     if (currDist == 0) {
       break;
->>>>>>> 17e2932b
     }
   }
   if (gridGraph_.getNDR()) {
@@ -2417,16 +2380,12 @@
         if (gridGraph_.isSVia(startX, startY, currZ)) {
           via = apSVia_.find(mi)->second->getAccessViaDef();
         }
-<<<<<<< HEAD
-        auto currVia = std::make_unique<drVia>(via);
-=======
         auto net_ndr = net->getFrNet()->getNondefaultRule();
         if (net_ndr != nullptr
             && net_ndr->getPrefVia((startLayerNum + 1) / 2)) {
           via = net_ndr->getPrefVia((startLayerNum + 1) / 2);
         }
-        auto currVia = make_unique<drVia>(via);
->>>>>>> 17e2932b
+        auto currVia = std::make_unique<drVia>(via);
         if (net->hasNDR() && AUTO_TAPER_NDR_NETS) {
           if (isInsideTaperBox(endX, endY, startZ, endZ, mazeIdx2TaperBox)) {
             currVia->setTapered(true);
