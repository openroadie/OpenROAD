--- conflicted
+++ resolved
@@ -1,18 +1,12 @@
 {
   "IFP::instance_count" : "19588.8"
-<<<<<<< HEAD
- ,"DPL::design_area" : "374462.39999999997"
- ,"DPL::utilization" : "12.360000000000001"
-=======
  ,"DPL::design_area" : "375586.8"
  ,"DPL::utilization" : "12.48"
->>>>>>> 615efbbc
  ,"RSZ::repair_design_buffer_count" : "621"
  ,"RSZ::max_slew_slack" : "0"
  ,"RSZ::max_capacitance_slack" : "0"
  ,"RSZ::max_fanout_slack" : "0"
  ,"RSZ::worst_slack_min" : "-0.279562674134323"
-<<<<<<< HEAD
  ,"RSZ::worst_slack_max" : "-0.9225096102462041"
  ,"RSZ::tns_max" : "-551.2691281873932"
  ,"RSZ::hold_buffer_count" : "760"
@@ -24,19 +18,6 @@
  ,"DRT::clock_skew" : "0.6360765427742854"
  ,"DRT::max_slew_slack" : "-10.155570209026337"
  ,"DRT::max_capacitance_slack" : "-11.540693107468051"
-=======
- ,"RSZ::worst_slack_max" : "-0.9217062528428649"
- ,"RSZ::tns_max" : "-534.776855284352"
- ,"RSZ::hold_buffer_count" : "762"
- ,"GRT::ANT::errors" : "0"
- ,"DRT::drv" : "0"
- ,"DRT::worst_slack_min" : "-0.4238737968262942"
- ,"DRT::worst_slack_max" : "-1.2487615338464266"
- ,"DRT::tns_max" : "-573.1012720092407"
- ,"DRT::clock_skew" : "0.6533671122398873"
- ,"DRT::max_slew_slack" : "-8.713909685611725"
- ,"DRT::max_capacitance_slack" : "-10.691076617334879"
->>>>>>> 615efbbc
  ,"DRT::max_fanout_slack" : "0"
  ,"DRT::clock_period" : "2.811"
 }