# OpenROAD

[![Build Status](https://jenkins.openroad.tools/buildStatus/icon?job=OpenROAD-Public%2Fmaster)](https://jenkins.openroad.tools/job/OpenROAD-Public/job/master/) [![Coverity Scan Status](https://scan.coverity.com/projects/the-openroad-project-openroad/badge.svg)](https://scan.coverity.com/projects/the-openroad-project-openroad) [![Documentation Status](https://readthedocs.org/projects/openroad/badge/?version=latest)](https://openroad.readthedocs.io/en/latest/?badge=latest)

OpenROAD is an integrated chip physical design tool that takes a
design from synthesized Verilog to routed layout.  

An outline of steps used to build a chip using OpenROAD are shown below.

* Initialize floorplan - define the chip size and cell rows
* Place pins (for designs without pads )
* Place macro cells (RAMs, embedded macros)
* Insert substrate tap cells
* Insert power distribution network
* Macro Placement of macro cells
* Global placement of standard cells
* Repair max slew, max capacitance, and max fanout violations and long wires
* Clock tree synthesis
* Optimize setup/hold timing
* Insert fill cells
* Global routing (route guides for detailed routing)
* Detailed routing

OpenROAD uses the OpenDB database and OpenSTA for static timing analysis.

## Install dependencies

<<<<<<< HEAD
The `etc/DependencyInstaller.sh`  script supports Centos7 and Ubuntu 20.04.
You need root access to correctly install the dependencies with the script.
=======
The OpenROAD build requires the following packages:

Tools
  * cmake 3.14
  * gcc 8.3.0 or clang7
  * bison 3.0.5
  * flex 2.6.4
  * swig 4.0

Libraries
  * boost 1.68
  * tcl 8.6
  * zlibc
  * eigen3
  * spdlog
  * [lemon](http://lemon.cs.elte.hu/pub/sources/lemon-1.3.1.tar.gz)(graph library, not the parser)
  * qt5
  * cimg (optional for replace)
>>>>>>> 27975f7c

```
./etc/DependencyInstaller.sh -dev
```

## Build

```
git clone --recursive https://github.com/The-OpenROAD-Project/OpenROAD.git
cd OpenROAD
```


### Build by hand
```
$ mkdir build
$ cd build
$ cmake ..
$ make
```

### Build using support script
```
$ ./etc/Build.sh
```

OpenROAD git submodules (cloned by the --recursive flag) are located in `/src`.

The default build type is RELEASE to compile optimized code.
The resulting executable is in `build/src/openroad`.

Optional CMake variables passed as -D<var>=<value> arguments to CMake are show below.

```
CMAKE_BUILD_TYPE DEBUG|RELEASE
CMAKE_CXX_FLAGS - additional compiler flags
TCL_LIB - path to tcl library
TCL_HEADER - path to tcl.h
ZLIB_ROOT - path to zlib
CMAKE_INSTALL_PREFIX
```

### Example with support script
```
$ ./etc/Build.sh --cmake="-DCMAKE_BUILD_TYPE=DEBUG -DTCL_LIB=/path/to/tcl/lib"
```

The default install directory is `/usr/local`.
To install in a different directory with CMake use:

```
cmake .. -DCMAKE_INSTALL_PREFIX=<prefix_path>
```

Alternatively, you can use the `DESTDIR` variable with make.

```
make DESTDIR=<prefix_path> install
```

There are a set of regression tests in `/test`.

```
# run all tool unit tests
test/regression
# run all flow tests
test/regression flow
# run <tool> tests
test/regression <tool>
# run <tool> tool tests
src/<tool>/test/regression

```

#### Run

```
openroad
  -help              show help and exit
  -version           show version and exit
  -no_init           do not read .openroad init file
  -no_splash         do not show the license splash at startup
  -exit              exit after reading cmd_file
  cmd_file           source cmd_file
```

OpenROAD sources the Tcl command file `~/.openroad` unless the command
line option `-no_init` is specified.

OpenROAD then sources the command file cmd_file if it is specified on
the command line. Unless the `-exit` command line flag is specified it
enters and interactive Tcl command interpreter.

OpenROAD is run using Tcl scripts. The following commands are used to read
and write design data.

```
read_lef [-tech] [-library] filename
read_def filename
write_def [-version 5.8|5.6|5.5|5.4|5.3] filename
read_verilog filename
write_verilog filename
read_db filename
write_db filename
```

Use the Tcl `source` command to read commands from a file.

```
source [-echo] file
```

If an error is encountered in a command while reading the command file,
the error is printed and no more commands are read from the file. If
`file_continue_on_error` is `1` OpenROAD will continue reading commands
after the error.

If `exit_on_error` is `1` OpenROAD will exit when it encounters an
error.

OpenROAD can be used to make a OpenDB database from LEF/DEF, or
Verilog (flat or hierarchical). Once the database is made it can be
saved as a file with the `write_db` command. OpenROAD can then read
the database with the `read_db` command without reading LEF/DEF or
Verilog.

The `read_lef` and `read_def` commands can be used to build an OpenDB
database as shown below. The `read_lef -tech` flag reads the
technology portion of a LEF file.  The `read_lef -library` flag reads
the MACROs in the LEF file.  If neither of the `-tech` and `-library`
flags are specified they default to `-tech -library` if no technology
has been read and `-library` if a technology exists in the database.

```
read_lef liberty1.lef
read_def reg1.def
# Write the db for future runs.
write_db reg1.db
```

The `read_verilog` command is used to build an OpenDB database as
shown below. Multiple verilog files for a hierarchical design can be
read.  The `link_design` command is used to flatten the design
and make a database.

```
read_lef liberty1.lef
read_verilog reg1.v
link_design top
# Write the db for future runs.
write_db reg1.db
```

#### Example Scripts

Example scripts demonstrating how to run OpenROAD on sample designs
can be found in /test. Flow tests taking sample designs from synthesis
verilog to routed design in the open source technologies Nangate45 and
Sky130 are shown below.

```
gcd_nangate45.tcl
aes_nangate45.tcl
tinyRocket_nangate45.tcl
gcd_sky130.tcl
aes_sky130.tcl
ibex_sky130.tcl
```

Each of these designs use the common script `flow.tcl`.

#### Initialize Floorplan

```
initialize_floorplan
  [-site site_name]               LEF site name for ROWS
  -die_area "lx ly ux uy"         die area in microns
  [-core_area "lx ly ux uy"]      core area in microns
or
  -utilization util               utilization (0-100 percent)
  [-aspect_ratio ratio]           height / width, default 1.0
  [-core_space space
    or "bottom top left right"]   space around core. Should either be one value
                                  for all margins or 4 values for each margin.
                                  default 0.0 (microns)
```

The die area and core size used to write ROWs can be specified
explicitly with the -die_area and -core_area arguments. Alternatively,
the die and core area can be computed from the design size and
utilization as show below:

```
 core_area = design_area / (utilization / 100)
 core_width = sqrt(core_area / aspect_ratio)
 core_height = core_width * aspect_ratio
 core = ( core_space_left, core_space_bottom ) 
        ( core_space_left + core_width, core_space_bottom + core_height )
 die =  ( 0, 0 ) 
        ( core_width + core_space_left + core_space_right, 
          core_height + core_space_bottom + core_space_top )
```

The `initialize_floorplan` command removes existing tracks.
Use the `make_tracks` command to add routing tracks to a floorplan.

```
make_tracks [layer]
            [-x_pitch x_pitch]
            [-y_pitch y_pitch]
            [-x_offset x_offset]
            [-y_offset y_offset]
```

With no arguments `make_tracks` adds X and Y tracks for each routing layer.
With a `-layer` argument `make_tracks` adds X and Y tracks for layer with
options to override the LEF technology X and Y pitch and offset.

Place pins around core boundary.

```
auto_place_pins pin_layer
```

#### Pin placement

Place pins on the boundary of the die on the track grid to
minimize net wire lengths. Pin placement also 
creates a metal shape for each pin using min-area rules.

For designs with unplaced cells, the net wire length is
computed considering the center of the die area as the
unplaced cells' position.

Use the following command to perform pin placement:
```
place_pins [-hor_layers h_layers]  
           [-ver_layers v_layers] 
           [-random_seed seed]
           [-exclude interval]
           [-random]
           [-group_pins pins]
           [-corner_avoidance length]
           [-min_distance distance]
```
- ``-hor_layers`` (mandatory). Specify the layers to create the metal shapes 
of pins placed in horizontal tracks. Can be a single layer or a list of layer indices.
- ``-ver_layers`` (mandatory). Specify the layers to create the metal shapes
of pins placed in vertical tracks. Can be a single layer or a list of layer indices.
- ``-random_seed``. Specify the seed for random operations.
- ``-exclude``. Specify an interval in one of the four edges of the die boundary
where pins cannot be placed. Can be used multiple times.
- ``-random``. When this flag is enabled, the pin placement is 
random.
- ``-group_pins``. Specify a list of pins to be placed together on the die boundary.
- ``-corner_avoidance distance``. Specify the distance (in micron) from each corner to avoid placing pins.
- ``-min_distance distance``. Specify the minimum distance (in micron) between pins in the die boundary.

The `exclude` option syntax is `-exclude edge:interval`. The `edge` values are
(top|bottom|left|right). The `interval` can be the whole edge, with the `*` value,
or a range of values. Example: `place_pins -hor_layers 2 -ver_layers 3 -exclude top:* -exclude right:15-60.5 -exclude left:*-50`.
In the example, three intervals were excluded: the whole top edge, the right edge from 15 microns to 60.5 microns, and the
left edge from the beginning to the 50 microns.

```
set_io_pin_constraint -direction direction -pin_names names -region edge:interval
```

The `set_io_pin_constraint` command sets region constraints for pins according the direction or the pin name.
This command can be called multiple times with different constraints. Only one condition should be used for each
command call. The `-direction` argument is the pin direction defined in DEF file (input, output, inout, and feedthru).
The `-pin_names` argument is a list of names. The `-region` syntax is the same as the `-exclude` syntax.

#### Tapcell

Tapcell and endcap insertion.

```
tapcell [-tapcell_master tapcell_master]
        [-endcap_master endcap_master]
        [-distance dist]
        [-halo_width_x halo_x]
        [-halo_width_y halo_y]
        [-tap_nwin2_master tap_nwin2_master]
        [-tap_nwin3_master tap_nwin3_master]
        [-tap_nwout2_master tap_nwout2_master]
        [-tap_nwout3_master tap_nwout3_master]
        [-tap_nwintie_master tap_nwintie_master]
        [-tap_nwouttie_master tap_nwouttie_master]
        [-cnrcap_nwin_master cnrcap_nwin_master]
        [-cnrcap_nwout_master cnrcap_nwout_master]
        [-incnrcap_nwin_master incnrcap_nwin_master]
        [-incnrcap_nwout_master incnrcap_nwout_master]
        [-tap_prefix tap_prefix]
        [-endcap_prefix endcap_prefix]
```
You can find script examples for both 45nm/65nm and 14nm in ```tapcell/etc/scripts```

#### Global Placement

RePlAce global placement.

```
global_placement
    [-timing_driven]
    [-routability_driven]
    [-skip_initial_place]
    [-disable_timing_driven]
    [-disable_routability_driven]
    [-incremental]
    [-bin_grid_count grid_count]
    [-density target_density]
    [-init_density_penalty init_density_penalty]
    [-init_wirelength_coef init_wirelength_coef]
    [-min_phi_coef min_phi_conef]
    [-max_phi_coef max_phi_coef]
    [-overflow overflow]
    [-initial_place_max_iter initial_place_max_iter]
    [-initial_place_max_fanout initial_place_max_fanout]
    [-routability_check_overflow routability_check_overflow]
    [-routability_max_density routability_max_density]
    [-routability_max_bloat_iter routability_max_bloat_iter]
    [-routability_max_inflation_iter routability_max_inflation_iter]
    [-routability_target_rc_metric routability_target_rc_metric]
    [-routability_inflation_ratio_coef routability_inflation_ratio_coef]
    [-routability_pitch_scale routability_pitch_scale]
    [-routability_max_inflation_ratio routability_max_inflation_ratio]
    [-routability_rc_coefficients routability_rc_coefficients]
    [-pad_left pad_left]
    [-pad_right pad_right]
    [-verbose_level level]
```

- **timing_driven**: Enable timing-driven mode
* __skip_initial_place__ : Skip the initial placement (BiCGSTAB solving) before Nesterov placement. IP improves HPWL by ~5% on large designs. Equal to '-initial_place_max_iter 0'
* __incremental__ : Enable the incremental global placement. Users would need to tune other parameters (e.g. init_density_penalty) with pre-placed solutions. 
- **grid_count**: [64,128,256,512,..., int]. Default: Defined by internal algorithm.

### Tuning Parameters
* __bin_grid_count__ : Set bin grid's counts. Default: Defined by internal algorithm. [64,128,256,512,..., int]
* __density__ : Set target density. Default: 0.70 [0-1, float]
* __init_density_penalty__ : Set initial density penalty. Default: 8e-5 [1e-6 - 1e6, float]
* __init_wire_length__coef__ : Set initial wirelength coefficient. Default: 0.25 [unlimited, float] 
* __min_phi_coef__ : Set pcof_min(µ_k Lower Bound). Default: 0.95 [0.95-1.05, float]
* __max_phi_coef__ : Set pcof_max(µ_k Upper Bound). Default: 1.05 [1.00-1.20, float]
* __overflow__ : Set target overflow for termination condition. Default: 0.1 [0-1, float]
* __initial_place_max_iter__ : Set maximum iterations in initial place. Default: 20 [0-, int]
* __initial_place_max_fanout__ : Set net escape condition in initial place when 'fanout >= initial_place_max_fanout'. Default: 200 [1-, int]
* __verbose_level__ : Set verbose level for RePlAce. Default: 1 [0-10, int]

`-timing_driven` does a virtual 'repair_design' to find slacks and
weight nets with low slack.  Use the `set_wire_rc` command to set
resistance and capacitance of estimated wires used for timing.

#### Macro Placement

ParquetFP based macro cell placer. Run `global_placement` before macro placement.
The macro placer places macros/blocks honoring halos, channels and cell row "snapping".

Approximately ceil((#macros/3)^(3/2)) sets corresponding to
quadrisections of the initial placed mixed-size layout are explored and
packed using ParquetFP-based annealing. The best resulting floorplan
according to a heuristic evaluation function kept.

```
macro_placement [-halo {halo_x halo_y}]
                [-channel {channel_x channel_y}]
                [-fence_region {lx ly ux uy}]
                [-snap_layer snap_layer_number]
```

-halo horizontal/vertical halo around macros (microns)
-channel horizontal/vertical channel width between macros (microns)
-fence_region - restrict macro placements to a region (microns). Defaults to the core area.
-snap_layer_number - snap macro origins to this routing layer track

Macros will be placed with max(halo * 2, channel) spacing between macros and the
fence/die boundary. If not solutions are found, try reducing the channel/halo.

#### Detailed Placement

The `detailed_placement` command does detailed placement of instances
to legal locations after global placement.

```
set_placement_padding -global|-instances insts|-masters masters
                      [-left pad_left] [-right pad_right]
detailed_placement [-max_displacement rows]
check_placement [-verbose]
filler_placement filler_masters
optimimize_mirroring
```

The `set_placement_padding` command sets left and right padding in
multiples of the row site width. Use the `set_placement_padding`
command before legalizing placement to leave room for routing. Use the
`-global` flag for padding that applies to all instances. Use the
`instances` argument for instances specific padding.  The instances
can be a list of instance name, or instance object returned by the SDC
`get_cells` command. To specify padding for all instances of a common
master, use the `-filter "ref_name == <name>" option to `get_cells`.

The `set_power_net` command is used to set the power and ground
special net names. The defaults are `VDD` and `VSS`.

The `check_placement` command checks the placement legality. It returns `0` if the
placement is legal.

The `filler_placement` command fills gaps between detail placed instances
to connect the power and ground rails in the rows. `filler_masters` is
a list of master/macro names to use for filling the gaps. Wildcard matching
is supported, so `FILL*` will match `FILLCELL_X1 FILLCELL_X16 FILLCELL_X2 FILLCELL_X32 FILLCELL_X4 FILLCELL_X8`.

The `optimimize_mirroring` command mirrors instances about the Y axis
in vane attempt to minimize the total wire length (hpwl).

#### Gate Resizer

Gate resizer commands are described below.
The resizer commands stop when the design area is `-max_utilization
util` percent of the core area. `util` is between 0 and 100.
The resizer stops and reports and error if the max utilization is exceeded.

```
set_wire_rc [-clock] [-signal]
            [-layer layer_name]
            [-resistance res ]
            [-capacitance cap]
            [-corner corner_name]
```

The `set_wire_rc` command sets the resistance and capacitance used to
estimate delay of routing wires.  Separate values can be specified for
clock and data nets with the `-signal` and `-clock` flags. Without
either `-signal` or `-clock` the resistance and capacitance for clocks
and data nets are set.  Use `-layer` or `-resistance` and
`-capacitance`.  If `-layer` is used, the LEF technology resistance
and area/edge capacitance values for the layer are used for a minimum
width wire on the layer.  The resistance and capacitance values per
length of wire, not per square or per square micron.  The units for
`-resistance` and `-capacitance` are from the first liberty file read,
resistance_unit/distance_unit (typically kohms/micron) and liberty
capacitance_unit/distance_unit (typically pf/micron or ff/micron).  If
distance units are not specified in the liberty file microns are
used.

The resistance and capacitance values in the OpenROAD database can be
changed using the `set_layer_rc` command. This is useful if they are
not in the LEF file or to override the values in the LEF.

```
set_layer_rc [-layer layer]
             [-via via_layer]
             [-capacitance cap]
             [-resistance res] }
```

The units for capacitance are from the first Liberty file read.
For example, usually pF/um^2 or fF/um^2 for capacitance and
kohms/square or ohms/square for resistance. Via resistances are
specified with the `via` keyword.

```
remove_buffers
```

Use the `remove_buffers` command to remove buffers inserted by synthesis. This step is recommended before using `repair_design` so it has more flexibility in buffering nets.

```
estimate_parasitics -placement|-global_routing
```

Estimate RC parasitics based on placed component pin locations. If
there are no component locations no parasitics are added. The
resistance and capacitance are per distance unit of a routing
wire. Use the `set_units` command to check units or `set_cmd_units` to
change units. They should represent "average" routing layer resistance
and capacitance. If the set_wire_rc command is not called before
resizing, the default_wireload model specified in the first liberty
file or with the SDC set_wire_load command is used to make parasitics.  

After the `global_route` command has been called the global routing topology
and layers can be used to estimate parasitics  with the `-global_routing` flag.

```
set_dont_use lib_cells
```

The `set_dont_use` command removes library cells from consideration by
the resizer. `lib_cells` is a list of cells returned by
`get_lib_cells` or a list of cell names (wildcards allowed). For
example, `DLY*` says do not use cells with names that begin with `DLY`
in all libraries.

```
buffer_ports [-inputs]
             [-outputs]
             [-max_utilization util]
```
The `buffer_ports -inputs` command adds a buffer between the input and
its loads.  The `buffer_ports -outputs` adds a buffer between the port
driver and the output port. If  The default behavior is
`-inputs` and `-outputs` if neither is specified.

```
repair_design [-max_wire_length max_length]
              [-libraries resize_libs]
              [-max_utilization util]
```

The `repair_design` command inserts buffers on nets to repair max slew, max
capacitance, max fanout violations, and on long wires to reduce RC
delay in the wire. It also resizes gates to normalize slews. 
The resistance/capacitance values in `set_wire_rc` are used to find the
wire delays. Use `-max_wire_length` to specify the maximum length of wires.
The maximum wire length defaults to a value that minimizes the wire delay for the wire
resistance/capacitance values specified by `set_wire_rc`.

Use the `set_max_fanout` SDC command to set the maximum fanout for the design.
```
set_max_fanout <fanout> [current_design]
```

```
repair_tie_fanout [-separation dist]
                  [-verbose]
                  lib_port
```

The `repair_tie_fanout` command connects each tie high/low load to a
copy of the tie high/low cell.  `lib_port` is the tie high/low port,
which can be a library/cell/port name or object returned by
`get_lib_pins`. The tie high/low instance is separated from the load
by `dist` (in liberty units, typically microns).

```
repair_timing [-setup]
              [-hold]
              [-slack_margin slack_margin]
              [-allow_setup_violations]
              [-max_utilization util]
              [-max_buffer_percent buffer_percent]
```
The `repair_timing` command repairs setup and hold violations.
It should be run after clock tree synthesis with propagated clocks.
While repairing hold violations buffers are not inserted that will cause setup
violations unless '-allow_setup_violations' is specified.
Use `-slack_margin` to add additional slack margin. To specify
different slack margins use separate `repair_timing` commands for setup and
hold. Use `-max_buffer_percent` to specify a maximum number of buffers to
insert to repair hold violations as a percent of the number of instances
in the design. The default value for `buffer_percent` is 20, for 20%.

```
report_design_area
```
The `report_design_area` command reports the area of the design's
components and the utilization.

```
report_floating_nets [-verbose]
```
The `report_floating_nets` command reports nets with only one pin connection.
Use the `-verbose` flag to see the net names.

A typical resizer command file is shown below.

```
# resizer/test/gcd_resize.tcl
read_liberty Nangate_typ.lib
read_lef Nangate.lef
read_def gcd_placed.def
read_sdc gcd.sdc

set_wire_rc -layer metal2

set_dont_use {CLKBUF_* AOI211_X1 OAI211_X1}

buffer_ports
repair_design -max_wire_length 100
repair_tie_fanout LOGIC0_X1/Z
repair_tie_fanout LOGIC1_X1/Z
# clock tree synthesis...
repair_timing
```

Note that OpenSTA commands can be used to report timing metrics before
or after resizing the design.

```
set_wire_rc -layer metal2
report_checks
report_tns
report_wns
report_checks

repair_design

report_checks
report_tns
report_wns
```

#### Timing Analysis

Timing analysis commands are documented in src/OpenSTA/doc/OpenSTA.pdf.

After the database has been read from LEF/DEF, Verilog or an OpenDB
database, use the `read_liberty` command to read Liberty library files
used by the design.

The example script below timing analyzes a database.

```
read_liberty liberty1.lib
read_db reg1.db
create_clock -name clk -period 10 {clk1 clk2 clk3}
set_input_delay -clock clk 0 {in1 in2}
set_output_delay -clock clk 0 out
report_checks
```

#### Clock Tree Synthesis

TritonCTS 2.0 is available under the OpenROAD app as ``clock_tree_synthesis`` command.
The following tcl snippet shows how to call TritonCTS. TritonCTS 2.0 performs on-the-fly characterization.
Thus there is no need to generate characterization data. On-the-fly characterization feature could still
be optionally controlled by parameters specified to configure_cts_characterization command.
Use set_wire_rc command to set clock routing layer.

```
read_lef "mylef.lef"
read_liberty "myliberty.lib"
read_def "mydef.def"
read_verilog "myverilog.v"
read_sdc "mysdc.sdc"
set_wire_rc -clock -layer metal5

configure_cts_characterization [-max_slew <max_slew>] \
                               [-max_cap <max_cap>] \
                               [-slew_inter <slew_inter>] \
                               [-cap_inter <cap_inter>]

clock_tree_synthesis -buf_list <list_of_buffers> \
                     [-root_buf <root_buf>] \
                     [-wire_unit <wire_unit>] \
                     [-clk_nets <list_of_clk_nets>] \
                     [-out_path <lut_path>] \
                     [-post_cts_disable] \
                     [-distance_between_buffers] \
                     [-branching_point_buffers_distance] \
                     [-clustering_exponent] \
                     [-clustering_unbalance_ratio] \
                     [-sink_clustering_enable] \
                     [-sink_clustering_size <cluster_size>] \
                     [-sink_clustering_max_diameter <max_diameter>]


write_def "final.def"
```
Argument description:
- ``-buf_list`` are the master cells (buffers) that will be considered when making the wire segments.
- ``-root_buffer`` is the master cell of the buffer that serves as root for the clock tree. 
If this parameter is omitted, the first master cell from ``-buf_list`` is taken.
- ``-max_slew`` is the max slew value (in seconds) that the characterization will test. 
If this parameter is omitted, the code would use max slew value for specified buffer in buf_list from liberty file.
- ``-max_cap`` is the max capacitance value (in farad) that the characterization will test. 
If this parameter is omitted, the code would use max cap value for specified buffer in buf_list from liberty file.
- ``-slew_inter`` is the time value (in seconds) that the characterization will consider for results. 
If this parameter is omitted, the code gets the default value (5.0e-12). Be careful that this value can be quite low for bigger technologies (>65nm).
- ``-cap_inter`` is the capacitance value (in farad) that the characterization will consider for results. 
If this parameter is omitted, the code gets the default value (5.0e-15). Be careful that this value can be quite low for bigger technologies (>65nm).
- ``-wire_unit`` is the minimum unit distance between buffers for a specific wire. 
If this parameter is omitted, the code gets the value from ten times the height of ``-root_buffer``.
- ``-clk_nets`` is a string containing the names of the clock roots. 
If this parameter is omitted, TritonCTS looks for the clock roots automatically.
- ``-out_path`` is the output path (full) that the lut.txt and sol_list.txt files will be saved. This is used to load an existing characterization, without creating one from scratch.
- ``-post_cts_disable`` is a flag that, when specified, disables the post-processing operation for outlier sinks (buffer insertion on 10% of the way between source and sink). 
- ``-distance_between_buffers`` is the distance (in micron) between buffers that TritonCTS should use when creating the tree. When using this parameter, the clock tree algorithm is simplified, and only uses a fraction of the segments from the LUT.
- ``-branching_point_buffers_distance`` is the distance (in micron) that a branch has to have in order for a buffer to be inserted on a branch end-point. This requires the ``-distance_between_buffers`` value to be set.
- ``-clustering_exponent`` is a value that determines the power used on the difference between sink and means on the CKMeans clustering algorithm. If this parameter is omitted, the code gets the default value (4).
- ``-clustering_unbalance_ratio`` is a value that determines the maximum capacity of each cluster during CKMeans. A value of 50% means that each cluster will have exactly half of all sinks for a specific region (half for each branch). If this parameter is omitted, the code gets the default value (0.6).
- ``-sink_clustering_enable`` enables pre-clustering of sinks to create one level of sub-tree before building H-tree. Each cluster is driven by buffer which becomes end point of H-tree structure.
- ``-sink_clustering_size`` specifies the maximum number of sinks per cluster. Default value is 20.
- ``sink_clustering_max_diameter`` specifies maximum diameter (in micron) of sink cluster. Default value is 50.
- ``-clk_nets`` is a string containing the names of the clock roots. 
If this parameter is omitted, TritonCTS looks for the clock roots automatically.

Another command available from TritonCTS is ``report_cts``. It is used to extract metrics after a successful ``clock_tree_synthesis`` run. These are: Number of Clock Roots, Number of Buffers Inserted, Number of Clock Subnets, and Number of Sinks.
The following tcl snippet shows how to call ``report_cts``.

```
read_lef "mylef.lef"
read_liberty "myliberty.lib"
read_def "mydef.def"
read_verilog "myverilog.v"
read_sdc "mysdc.sdc"

set_wire_rc -clock -layer metal5
report_checks

clock_tree_synthesis -root_buf "BUF_X4" \
                     -buf_list "BUF_X4" \
                     -wire_unit 20 

report_cts [-out_file "file.txt"]
```
``-out_file`` (optional) is the file containing the TritonCTS reports.
If this parameter is omitted, the metrics are shown on the standard output.

#### Global Routing

Global router options and commands are described below. 

```
global_route [-guide_file out_file] \
             [-layers min-max]
             [-tile_size tile_size] \
             [-verbose verbose] \
             [-overflow_iterations iterations] \
             [-grid_origin {x y}] \
             [-report_congestion congest_file] \
             [-clock_layers min-max] \
             [-clock_pdrev_fanout fanout] \
             [-clock_topology_priority priority] \
             [-clock_tracks_cost clock_tracks_cost] \
             [-macro_extension extension]
             [-unidirectional_routing] \
             [-allow_overflow]

```

Options description:
- **guide_file**: Set the output guides file name (e.g.: -guide_file route.guide")
- **layers**: Set the minimum and maximum routing layers (e.g.: -layers 2-10)
- **tile_size**: Set the number of pitches inside a GCell (e.g.: -tile_size *20*)
- **verbose**: Set verbose of report. 0 for less verbose, 1 for medium verbose, 2 for full verbose (e.g.: -verbose *1*)
- **overflow_iterations**: Set the number of iterations to remove the overflow of the routing (e.g.: -overflow_iterations *50*)
- **grid_origin**: Set the origin of the routing grid (e.g.: -grid_origin {1 1})
- **report_congestion**: Create a text file with the congestion report of the GCells (e.g.: -report_congestion "congest")
- **clock_layers min-max**: Set the minimum and maximum routing layers for clock nets (e.g.: -clock_layers 4-9)
- **clock_pdrev_fanout**: Set the minimum fanout to use PDRev for the routing topology construction of the clock nets (e.g.: -clock_pdrev_fanout 5)
- **clock_topology_priority**: Set the PDRev routing topology construction priority for clock nets.
See `set_pdrev_topology_priority` command description for more details about PDRev and topology priority (e.g.: -topology_priority 0.6)
- **clock_tracks_cost**: Set the routing tracks consumption by clock nets
- **macro_extension**: Set the number of GCells added to the obstacles boundaries from macros
- **unidirectional_routing**: Avoid routing in layer 1, using it only for pin access
- **allow_overflow**: Allow global routing results with overflow

```
set_global_routing_layer_adjustment layer adjustment
```

The `set_global_routing_layer_adjustment` command sets routing resources adjustments in the routing layers of the design.
You can set adjustment for a specific layer, e.g.: `set_global_routing_layer_adjustment 4 0.5` reduces the routing resources
of routing layer 4 in 50%.
You can set adjustment for all layers at once using `*`, e.g.: `set_global_routing_layer_adjustment * 0.3` reduces
the routing resources of all routing layers in 30%.
You can set adjustment for a layer range, e.g.: `set_global_routing_layer_adjustment 4-8 0.3` reduces
the routing resources of routing layers  4, 5, 6 7 and 8 in 30%.

```
set_global_routing_layer_pitch layer pitch
```
The `set_global_routing_layer_pitch` command sets the pitch for routing tracks in a specific layer.
You can call it multiple times for different layers.
Example: `set_global_routing_layer_pitch 6 1.34`.

```
set_pdrev_topology_priority netName alpha
```
FastRoute has an alternative tool for the routing topology construction, called PDRev. You can define the topology construction
priority of PDRev between wire length and skew, using the `alpha` parameter.
The `set_pdrev_topology_priority` command sets the PDRev routing topology construction priority for specific nets.
Alpha is a positive float between 0.0 and 1.0, where alpha close to 0.0 generates topologies with shorter wire length,
and alpha close to 1.0 generates topologies with lower skew. For more information about PDRev, check the paper in
`src/FastRoute/src/pdrev/papers/PDRev.pdf`
You can call it multiple times for different nets.
Example: `set_pdrev_topology_priority clk 0.3` sets an alpha value of 0.3 for net *clk*.

```
set_global_routing_region_adjustment {lower_left_x lower_left_y upper_right_x upper_right_y}
                                     -layer layer -adjustment adjustment
```
The `set_global_routing_region_adjustment` command sets routing resources adjustments in a specific region of the design.
The region is defined as a rectangle in a routing layer.
Example: `set_global_routing_region_adjustment {1.5 2 20 30.5}
                                               -layer 4 -adjustment 0.7`

```
repair_antennas diodeCellName/diodePinName
```
The repair_antenna command evaluates the global routing results looking for antenna violations, and repairs the violations
by inserting diodes. The input for this command is the diode cell and pin names.
It uses the  `antennachecker` tool to identify the antenna violations and return the exact number of diodes necessary to
fix the antenna violation.
Example: `repair_antenna sky130_fd_sc_hs__diode_2/DIODE`

```
write_guides file_name
```
The `write_guides` generates the guide file from the routing results.
Example: `write_guides route.guide`.

To estimate RC parasitics based on global route results, use the `-global_routing`
option of the `estimate_parasitics` command.

```
estimate_parasitics -global_routing
```

#### PDN analysis

PDNSim PDN checker searches for floating PDN stripes on the power and ground nets. 

PDNSim reports worst IR drop and worst current density in a power wire drop given a placed and PDN synthesized design.

PDNSim spice netlist writer for power wires.

Commands for the above three functionalities are below: 

```
set_pdnsim_net_voltage -net <net_name> -voltage <voltage_value>
check_power_grid -net <net_name>
analyze_power_grid -vsrc <voltage_source_location_file> \
                   -net <net_name> \ 
                   [-outfile <filename>] \
                   [-enable_em] \
                   [-em_outfile <filename>]
                   [-dx]
                   [-dy]
                   [-em_outfile <filename>]
write_pg_spice -vsrc <voltage_source_location_file> -outfile <netlist.sp> -net <net_name>
```

Options description:
- **vsrc**: (optional) file to set the location of the power C4 bumps/IO pins.
        [Vsrc_aes.loc file](https://github.com/The-OpenROAD-Project/PDNSim/blob/master/test/aes/Vsrc.loc) 
        for an example with a description specified [here](https://github.com/The-OpenROAD-Project/PDNSim/blob/master/doc/Vsrc_description.md).
- **dx,dy**: (optional) these arguments set the bump pitch to decide the voltage
  source location in the absence of a vsrc file. Default bump pitch of 140um
  used in absence of these arguments and vsrc 
- **net**: (mandatory) is the name of the net to analyze, power or ground net name
- **enable_em**: (optional) is the flag to report current per power grid segment
- **outfile**: (optional) filename specified per-instance voltage written into file
- **em_outfile**: (optional) filename to write out the per segment current values into a file, 
  can be specified only if enable_em is flag exists
- **voltage**: Sets the voltage on a specific net. If this command is not run,
  the voltage value is obtained from operating conditions in the liberty.

###### Note: See the file [Vsrc_aes.loc file](https://github.com/The-OpenROAD-Project/PDNSim/blob/master/test/aes/Vsrc.loc) for an example with a description specified [here](https://github.com/The-OpenROAD-Project/PDNSim/blob/master/doc/Vsrc_description.md).<|MERGE_RESOLUTION|>--- conflicted
+++ resolved
@@ -25,10 +25,6 @@
 
 ## Install dependencies
 
-<<<<<<< HEAD
-The `etc/DependencyInstaller.sh`  script supports Centos7 and Ubuntu 20.04.
-You need root access to correctly install the dependencies with the script.
-=======
 The OpenROAD build requires the following packages:
 
 Tools
@@ -47,7 +43,6 @@
   * [lemon](http://lemon.cs.elte.hu/pub/sources/lemon-1.3.1.tar.gz)(graph library, not the parser)
   * qt5
   * cimg (optional for replace)
->>>>>>> 27975f7c
 
 ```
 ./etc/DependencyInstaller.sh -dev
