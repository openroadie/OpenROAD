# exit on failure of any test line
set -x
set -e
# Modify test/regression to add tests
docker run -u $(id -u ${USER}):$(id -g ${USER}) -v $(pwd):/OpenROAD openroad/openroad bash -c "/OpenROAD/test/regression"
<<<<<<< HEAD
# one bad actor
docker run -u $(id -u ${USER}):$(id -g ${USER}) -v $(pwd):/OpenROAD openroad/openroad bash -c "cd /OpenROAD/src/replace/test && python3 regression.py run openroad"
=======
docker run -u $(id -u ${USER}):$(id -g ${USER}) -v $(pwd):/OpenROAD openroad/openroad bash -c "/OpenROAD/src/pdngen/test/regression"
docker run -u $(id -u ${USER}):$(id -g ${USER}) -v $(pwd):/OpenROAD openroad/openroad bash -c "/OpenROAD/src/resizer/test/regression"
docker run -u $(id -u ${USER}):$(id -g ${USER}) -v $(pwd):/OpenROAD openroad/openroad bash -c "/OpenROAD/src/opendp/test/regression"
docker run -u $(id -u ${USER}):$(id -g ${USER}) -v $(pwd):/OpenROAD openroad/openroad bash -c "/OpenROAD/src/TritonMacroPlace/test/regression"
docker run -u $(id -u ${USER}):$(id -g ${USER}) -v $(pwd):/OpenROAD openroad/openroad bash -c "cd /OpenROAD/src/replace/test && python3 regression.py run openroad"
docker run -u $(id -u ${USER}):$(id -g ${USER}) -v $(pwd):/OpenROAD openroad/openroad bash -c "/OpenROAD/src/FastRoute/test/regression"
docker run -u $(id -u ${USER}):$(id -g ${USER}) -v $(pwd):/OpenROAD openroad/openroad bash -c "/OpenROAD/src/ioPlacer/test/regression"
docker run -u $(id -u ${USER}):$(id -g ${USER}) -v $(pwd):/OpenROAD openroad/openroad bash -c "/OpenROAD/src/TritonCTS/test/regression"
docker run -u $(id -u ${USER}):$(id -g ${USER}) -v $(pwd):/OpenROAD openroad/openroad bash -c "/OpenROAD/src/tapcell/test/regression"
>>>>>>> 484b8f08
<|MERGE_RESOLUTION|>--- conflicted
+++ resolved
@@ -3,17 +3,5 @@
 set -e
 # Modify test/regression to add tests
 docker run -u $(id -u ${USER}):$(id -g ${USER}) -v $(pwd):/OpenROAD openroad/openroad bash -c "/OpenROAD/test/regression"
-<<<<<<< HEAD
 # one bad actor
 docker run -u $(id -u ${USER}):$(id -g ${USER}) -v $(pwd):/OpenROAD openroad/openroad bash -c "cd /OpenROAD/src/replace/test && python3 regression.py run openroad"
-=======
-docker run -u $(id -u ${USER}):$(id -g ${USER}) -v $(pwd):/OpenROAD openroad/openroad bash -c "/OpenROAD/src/pdngen/test/regression"
-docker run -u $(id -u ${USER}):$(id -g ${USER}) -v $(pwd):/OpenROAD openroad/openroad bash -c "/OpenROAD/src/resizer/test/regression"
-docker run -u $(id -u ${USER}):$(id -g ${USER}) -v $(pwd):/OpenROAD openroad/openroad bash -c "/OpenROAD/src/opendp/test/regression"
-docker run -u $(id -u ${USER}):$(id -g ${USER}) -v $(pwd):/OpenROAD openroad/openroad bash -c "/OpenROAD/src/TritonMacroPlace/test/regression"
-docker run -u $(id -u ${USER}):$(id -g ${USER}) -v $(pwd):/OpenROAD openroad/openroad bash -c "cd /OpenROAD/src/replace/test && python3 regression.py run openroad"
-docker run -u $(id -u ${USER}):$(id -g ${USER}) -v $(pwd):/OpenROAD openroad/openroad bash -c "/OpenROAD/src/FastRoute/test/regression"
-docker run -u $(id -u ${USER}):$(id -g ${USER}) -v $(pwd):/OpenROAD openroad/openroad bash -c "/OpenROAD/src/ioPlacer/test/regression"
-docker run -u $(id -u ${USER}):$(id -g ${USER}) -v $(pwd):/OpenROAD openroad/openroad bash -c "/OpenROAD/src/TritonCTS/test/regression"
-docker run -u $(id -u ${USER}):$(id -g ${USER}) -v $(pwd):/OpenROAD openroad/openroad bash -c "/OpenROAD/src/tapcell/test/regression"
->>>>>>> 484b8f08
