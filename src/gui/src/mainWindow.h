--- conflicted
+++ resolved
@@ -162,11 +162,7 @@
                                     bool output,
                                     bool input,
                                     int highlight_group = 0);
-<<<<<<< HEAD
-=======
   void updateShapes();
->>>>>>> 008d1067
-
  private:
   void createMenus();
   void createActions();
