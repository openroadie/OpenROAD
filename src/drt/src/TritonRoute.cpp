/* Authors: Lutong Wang and Bangqi Xu */
/*
 * Copyright (c) 2019, The Regents of the University of California
 * All rights reserved.
 *
 * Redistribution and use in source and binary forms, with or without
 * modification, are permitted provided that the following conditions are met:
 *     * Redistributions of source code must retain the above copyright
 *       notice, this list of conditions and the following disclaimer.
 *     * Redistributions in binary form must reproduce the above copyright
 *       notice, this list of conditions and the following disclaimer in the
 *       documentation and/or other materials provided with the distribution.
 *     * Neither the name of the University nor the
 *       names of its contributors may be used to endorse or promote products
 *       derived from this software without specific prior written permission.
 *
 * THIS SOFTWARE IS PROVIDED BY THE COPYRIGHT HOLDERS AND CONTRIBUTORS "AS IS"
 * AND ANY EXPRESS OR IMPLIED WARRANTIES, INCLUDING, BUT NOT LIMITED TO, THE
 * IMPLIED WARRANTIES OF MERCHANTABILITY AND FITNESS FOR A PARTICULAR PURPOSE
 * ARE DISCLAIMED. IN NO EVENT SHALL THE REGENTS BE LIABLE FOR ANY DIRECT,
 * INDIRECT, INCIDENTAL, SPECIAL, EXEMPLARY, OR CONSEQUENTIAL DAMAGES
 * (INCLUDING, BUT NOT LIMITED TO, PROCUREMENT OF SUBSTITUTE GOODS OR SERVICES;
 * LOSS OF USE, DATA, OR PROFITS; OR BUSINESS INTERRUPTION) HOWEVER CAUSED AND
 * ON ANY THEORY OF LIABILITY, WHETHER IN CONTRACT, STRICT LIABILITY, OR TORT
 * (INCLUDING NEGLIGENCE OR OTHERWISE) ARISING IN ANY WAY OUT OF THE USE OF THIS
 * SOFTWARE, EVEN IF ADVISED OF THE POSSIBILITY OF SUCH DAMAGE.
 */

#include "triton_route/TritonRoute.h"

#include <boost/asio/post.hpp>
#include <boost/bind/bind.hpp>
#include <fstream>
#include <iostream>

#include "DesignCallBack.h"
#include "db/tech/frTechObject.h"
#include "distributed/RoutingCallBack.h"
#include "distributed/drUpdate.h"
#include "distributed/frArchive.h"
#include "dr/FlexDR.h"
#include "dr/FlexDR_graphics.h"
#include "dst/Distributed.h"
#include "frDesign.h"
#include "gc/FlexGC.h"
#include "global.h"
#include "gr/FlexGR.h"
#include "gui/gui.h"
#include "io/io.h"
#include "ord/OpenRoad.hh"
#include "pa/FlexPA.h"
#include "rp/FlexRP.h"
#include "serialization.h"
#include "sta/StaMain.hh"
#include "stt/SteinerTreeBuilder.h"
#include "ta/FlexTA.h"
#include "frProfileTask.h"
using namespace std;
using namespace fr;
using namespace triton_route;

namespace sta {
// Tcl files encoded into strings.
extern const char* drt_tcl_inits[];
}  // namespace sta

extern "C" {
extern int Drt_Init(Tcl_Interp* interp);
}

TritonRoute::TritonRoute()
    : debug_(std::make_unique<frDebugSettings>()),
      db_callback_(std::make_unique<DesignCallBack>(this)),
      num_drvs_(-1),
      gui_(gui::Gui::get()),
      distributed_(false),
      results_sz_(0),
      dist_pool_(1)
{
}

TritonRoute::~TritonRoute()
{
}

void TritonRoute::setDebugDR(bool on)
{
  debug_->debugDR = on;
}

void TritonRoute::setDebugDumpDR(bool on, const std::string& dumpDir)
{
  debug_->debugDumpDR = on;
  debug_->dumpDir = dumpDir;
}

void TritonRoute::setDebugMaze(bool on)
{
  debug_->debugMaze = on;
}

void TritonRoute::setDebugPA(bool on)
{
  debug_->debugPA = on;
}

void TritonRoute::setDistributed(bool on)
{
  distributed_ = on;
}

void TritonRoute::setWorkerIpPort(const char* ip, unsigned short port)
{
  dist_ip_ = ip;
  dist_port_ = port;
}

void TritonRoute::setSharedVolume(const std::string& vol)
{
  shared_volume_ = vol;
  if (!shared_volume_.empty() && shared_volume_.back() != '/') {
    shared_volume_ += '/';
  }
}

void TritonRoute::setDebugNetName(const char* name)
{
  debug_->netName = name;
}

void TritonRoute::setDebugPinName(const char* name)
{
  debug_->pinName = name;
}

void TritonRoute::setDebugWorker(int x, int y)
{
  debug_->x = x;
  debug_->y = y;
}

void TritonRoute::setDebugIter(int iter)
{
  debug_->iter = iter;
}

void TritonRoute::setDebugPaMarkers(bool on)
{
  debug_->paMarkers = on;
}

void TritonRoute::setDebugPaEdge(bool on)
{
  debug_->paEdge = on;
}

void TritonRoute::setDebugPaCommit(bool on)
{
  debug_->paCommit = on;
}

int TritonRoute::getNumDRVs() const
{
  if (num_drvs_ < 0) {
    logger_->error(DRT, 2, "Detailed routing has not been run yet.");
  }
  return num_drvs_;
}

std::string TritonRoute::runDRWorker(const std::string& workerStr)
{
  bool on = debug_->debugDR;
  std::unique_ptr<FlexDRGraphics> graphics_
      = on && FlexDRGraphics::guiActive() ? std::make_unique<FlexDRGraphics>(
            debug_.get(), design_.get(), db_, logger_)
                                          : nullptr;
  auto worker
      = FlexDRWorker::load(workerStr, logger_, design_.get(), graphics_.get());
  worker->setSharedVolume(shared_volume_);
  worker->setDebugSettings(debug_.get());
  if (graphics_)
    graphics_->startIter(worker->getDRIter());
  std::string result = worker->reloadedMain();
  return result;
}

void TritonRoute::updateGlobals(const char* file_name)
{
  std::ifstream file(file_name);
  if (!file.good())
    return;
  frIArchive ar(file);
  register_types(ar);
  serialize_globals(ar);
  file.close();
}

void TritonRoute::resetDb(const char* file_name)
{
  design_ = std::make_unique<frDesign>(logger_);
  ord::OpenRoad::openRoad()->readDb(file_name);
  initDesign();
  initGuide();
  prep();
  design_->getRegionQuery()->initDRObj();
}

void TritonRoute::resetDesign(const char* file_name)
{
  std::ifstream file(file_name);
  if (!file.good())
    return;
  design_ = std::make_unique<frDesign>(logger_);
  frIArchive ar(file);
  ar.setDeepSerialize(true);
  register_types(ar);
  ar >> *(design_.get());
  file.close();
}

static drUpdate deserializeUpdate(frDesign* design, const std::string& updateStr)
{
  std::stringstream stream(updateStr, std::ios_base::binary | std::ios_base::in | std::ios_base::out);
  frIArchive ar(stream);
  drUpdate update;
  ar.setDeepSerialize(false);
  ar.setDesign(design);
  register_types(ar);
  ar >> update;
  return update;
}

void TritonRoute::updateDesign(const std::vector<std::string>& updatesStrs)
{
  omp_set_num_threads(ord::OpenRoad::openRoad()->getThreadCount());
  std::vector<drUpdate> updates(updatesStrs.size());
  #pragma omp parallel for schedule(dynamic)
  for(int i = 0; i < updates.size(); i++)
  {
    updates[i] = deserializeUpdate(design_.get(), updatesStrs.at(i));
  }
  auto topBlock = design_->getTopBlock();
  auto regionQuery = design_->getRegionQuery();
  for (auto& update : updates) {
    switch (update.getType()) {
      case drUpdate::REMOVE_FROM_BLOCK: {
        auto id = update.getOrderInOwner();
        auto marker = design_->getTopBlock()->getMarker(id);
        regionQuery->removeMarker(marker);
        topBlock->removeMarker(marker);
        break;
      }
      case drUpdate::REMOVE_FROM_NET: {
        auto net = update.getNet();
        auto id = update.getOrderInOwner();
        auto pinfig = net->getPinFig(id);
        switch (pinfig->typeId()) {
          case frcPathSeg: {
            auto seg = static_cast<frPathSeg*>(pinfig);
            regionQuery->removeDRObj(seg);
            net->removeShape(seg);
            break;
          }
          case frcPatchWire: {
            auto pwire = static_cast<frPatchWire*>(pinfig);
            regionQuery->removeDRObj(pwire);
            net->removePatchWire(pwire);
            break;
          }
          case frcVia: {
            auto via = static_cast<frVia*>(pinfig);
            regionQuery->removeDRObj(via);
            net->removeVia(via);
            break;
          }
          default:
            logger_->error(
                DRT, 9999, "unknown update type {}", pinfig->typeId());
            break;
        }
        break;
      }
      case drUpdate::ADD_SHAPE: {
        switch (update.getObjTypeId()) {
          case frcPathSeg: {
            auto net = update.getNet();
            frPathSeg seg = update.getPathSeg();
            std::unique_ptr<frShape> uShape = std::make_unique<frPathSeg>(seg);
            auto sptr = uShape.get();
            net->addShape(std::move(uShape));
            regionQuery->addDRObj(sptr);
            break;
          }
          case frcPatchWire: {
            auto net = update.getNet();
            frPatchWire pwire = update.getPatchWire();
            std::unique_ptr<frShape> uShape
                = std::make_unique<frPatchWire>(pwire);
            auto sptr = uShape.get();
            net->addPatchWire(std::move(uShape));
            regionQuery->addDRObj(sptr);
            break;
          }
          case frcVia: {
            auto net = update.getNet();
            frVia via = update.getVia();
            auto uVia = std::make_unique<frVia>(via);
            auto sptr = uVia.get();
            net->addVia(std::move(uVia));
            regionQuery->addDRObj(sptr);
            break;
          }
          default: {
            frMarker marker = update.getMarker();
            auto uMarker = std::make_unique<frMarker>(marker);
            auto sptr = uMarker.get();
            topBlock->addMarker(std::move(uMarker));
            regionQuery->addMarker(sptr);
            break;
          }
        }
        break;
      }
      case drUpdate::ADD_GUIDE: {
        frPathSeg seg = update.getPathSeg();
        std::unique_ptr<frPathSeg> uSeg = std::make_unique<frPathSeg>(seg);
        auto net = update.getNet();
        uSeg->addToNet(net);
        vector<unique_ptr<frConnFig>> tmp;
        tmp.push_back(std::move(uSeg));
        auto idx = update.getOrderInOwner();
        if (idx < 0 || idx >= net->getGuides().size())
          logger_->error(DRT,
                         9199,
                         "Guide {} out of range {}",
                         idx,
                         net->getGuides().size());
        const auto& guide = net->getGuides().at(idx);
        guide->setRoutes(tmp);
      }
    }
  }
}

void TritonRoute::init(Tcl_Interp* tcl_interp,
                       odb::dbDatabase* db,
                       Logger* logger,
                       dst::Distributed* dist,
                       stt::SteinerTreeBuilder* stt_builder)
{
  db_ = db;
  logger_ = logger;
  dist_ = dist;
  stt_builder_ = stt_builder;
  design_ = std::make_unique<frDesign>(logger_);
  dist->addCallBack(new fr::RoutingCallBack(this, dist, logger));
  // Define swig TCL commands.
  Drt_Init(tcl_interp);
  sta::evalTclInit(tcl_interp, sta::drt_tcl_inits);
  FlexDRGraphics::init();
}

void TritonRoute::initGuide()
{
  if (DBPROCESSNODE == "GF14_13M_3Mx_2Cx_4Kx_2Hx_2Gx_LB")
    USENONPREFTRACKS = false;
  io::Parser parser(getDesign(), logger_);
  if (!GUIDE_FILE.empty()) {
    parser.readGuide();
    parser.postProcessGuide(db_);
  }
  parser.initRPin();
}
void TritonRoute::initDesign()
{
  if (getDesign()->getTopBlock() != nullptr)
    return;
  io::Parser parser(getDesign(), logger_);
  parser.readDb(db_);
  auto tech = getDesign()->getTech();
  if (!BOTTOM_ROUTING_LAYER_NAME.empty()) {
    frLayer* layer = tech->getLayer(BOTTOM_ROUTING_LAYER_NAME);
    if (layer) {
      BOTTOM_ROUTING_LAYER = layer->getLayerNum();
    } else {
      logger_->warn(utl::DRT,
                    272,
                    "bottomRoutingLayer {} not found.",
                    BOTTOM_ROUTING_LAYER_NAME);
    }
  }

  if (!TOP_ROUTING_LAYER_NAME.empty()) {
    frLayer* layer = tech->getLayer(TOP_ROUTING_LAYER_NAME);
    if (layer) {
      TOP_ROUTING_LAYER = layer->getLayerNum();
    } else {
      logger_->warn(utl::DRT,
                    273,
                    "topRoutingLayer {} not found.",
                    TOP_ROUTING_LAYER_NAME);
    }
  }

  if (!VIAINPIN_BOTTOMLAYER_NAME.empty()) {
    frLayer* layer = tech->getLayer(VIAINPIN_BOTTOMLAYER_NAME);
    if (layer) {
      VIAINPIN_BOTTOMLAYERNUM = layer->getLayerNum();
    } else {
      logger_->warn(utl::DRT,
                    606,
                    "via in pin bottom layer {} not found.",
                    VIAINPIN_BOTTOMLAYERNUM);
    }
  }

  if (!VIAINPIN_TOPLAYER_NAME.empty()) {
    frLayer* layer = tech->getLayer(VIAINPIN_TOPLAYER_NAME);
    if (layer) {
      VIAINPIN_TOPLAYERNUM = layer->getLayerNum();
    } else {
      logger_->warn(utl::DRT,
                    607,
                    "via in pin top layer {} not found.",
                    VIAINPIN_TOPLAYERNUM);
    }
  }
  parser.postProcess();
  if (db_ != nullptr && db_->getChip() != nullptr
      && db_->getChip()->getBlock() != nullptr)
    db_callback_->addOwner(db_->getChip()->getBlock());
}

void TritonRoute::prep()
{
  FlexRP rp(getDesign(), getDesign()->getTech(), logger_);
  rp.main();
}

void TritonRoute::gr()
{
  FlexGR gr(getDesign(), logger_, stt_builder_);
  gr.main(db_);
}

void TritonRoute::ta()
{
  FlexTA ta(getDesign(), logger_);
  ta.main();
}

void TritonRoute::dr()
{
  num_drvs_ = -1;
<<<<<<< HEAD
  FlexDR dr(this, getDesign(), logger_, db_);
  dr.setDebug(debug_.get());
=======
  dr_ = std::make_unique<FlexDR>(getDesign(), logger_, db_);
  dr_->setDebug(debug_.get());
>>>>>>> 7510fd4d
  if (distributed_)
    dr_->setDistributed(dist_, dist_ip_, dist_port_, shared_volume_);
  if (SINGLE_STEP_DR) {
    dr_->init();
  } else {
    dr_->main();
  }
}

void TritonRoute::stepDR(int size,
                         int offset,
                         int mazeEndIter,
                         frUInt4 workerDRCCost,
                         frUInt4 workerMarkerCost,
                         int ripupMode,
                         bool followGuide)
{
  dr_->searchRepair({size, offset, mazeEndIter, workerDRCCost,
      workerMarkerCost, ripupMode, followGuide});
  num_drvs_ = design_->getTopBlock()->getNumMarkers();
}

void TritonRoute::endFR()
{
  if (SINGLE_STEP_DR) {
    dr_->end(/* done */ true);
  }
  dr_.reset();
  io::Writer writer(getDesign(), logger_);
  writer.updateDb(db_);

  num_drvs_ = design_->getTopBlock()->getNumMarkers();
}

void TritonRoute::reportConstraints()
{
  getDesign()->getTech()->printAllConstraints(logger_);
}

bool TritonRoute::writeGlobals(const std::string& name)
{
  std::ofstream file(name);
  if (!file.good())
    return false;
  frOArchive ar(file);
  register_types(ar);
  serialize_globals(ar);
  file.close();
  return true;
}
static bool serialize_design(frDesign* design,
                             const std::string& name)
{
  ProfileTask t1("DIST: SERIALIZE_DESIGN");
  ProfileTask t1_version(std::string("DIST: SERIALIZE" + name).c_str());
  std::stringstream stream(std::ios_base::binary | std::ios_base::in | std::ios_base::out);
  frOArchive ar(stream);
  ar.setDeepSerialize(true);
  register_types(ar);
  ar << *design;
  t1.done();
  t1_version.done();
  ProfileTask t2("DIST: WRITE_DESIGN");
  ProfileTask t2_version(std::string("DIST: WRITE" + name).c_str());
  std::ofstream file(name);
  if (!file.good())
    return false;
  file << stream.rdbuf();
  file.close();
  return true;
}
void TritonRoute::sendFrDesignDist()
{
  if(distributed_)
  {
    std::string design_path = fmt::format("{}DESIGN.db", shared_volume_);
    std::string globals_path = fmt::format("{}DESIGN.globals", shared_volume_);
    serialize_design(design_.get(), design_path);
    writeGlobals(globals_path.c_str());
    dst::JobMessage msg(dst::JobMessage::UPDATE_DESIGN,
                        dst::JobMessage::BROADCAST),
        result(dst::JobMessage::NONE);
    std::unique_ptr<dst::JobDescription> desc
        = std::make_unique<RoutingJobDescription>();
    RoutingJobDescription* rjd = static_cast<RoutingJobDescription*>(desc.get());
    rjd->setDesignPath(design_path);
    rjd->setSharedDir(shared_volume_);
    rjd->setGlobalsPath(globals_path);
    rjd->setDesignUpdate(false);
    msg.setJobDescription(std::move(desc));
    bool ok = dist_->sendJob(msg, dist_ip_.c_str(), dist_port_, result);
    if (!ok)
      logger_->error(DRT, 13304, "Updating design remotely failed");
  }
  design_->getRegionQuery()->dummyUpdate();
  design_->clearUpdates();
}

void TritonRoute::sendDesignDist()
{
  if(distributed_) {
    std::string design_path = fmt::format("{}DESIGN.db", shared_volume_);
    std::string guide_path = fmt::format("{}DESIGN.guide", shared_volume_);
    std::string globals_path = fmt::format("{}DESIGN.globals", shared_volume_);
    ord::OpenRoad::openRoad()->writeDb(design_path.c_str());
    std::ifstream src(GUIDE_FILE, std::ios::binary);
    std::ofstream dst(guide_path.c_str(), std::ios::binary);
    dst << src.rdbuf();
    dst.close();
    writeGlobals(globals_path.c_str());
    dst::JobMessage msg(dst::JobMessage::UPDATE_DESIGN,
                        dst::JobMessage::BROADCAST),
        result(dst::JobMessage::NONE);
    std::unique_ptr<dst::JobDescription> desc
        = std::make_unique<RoutingJobDescription>();
    RoutingJobDescription* rjd = static_cast<RoutingJobDescription*>(desc.get());
    rjd->setDesignPath(design_path);
    rjd->setSharedDir(shared_volume_);
    rjd->setGuidePath(guide_path);
    rjd->setGlobalsPath(globals_path);
    rjd->setDesignUpdate(false);
    msg.setJobDescription(std::move(desc));
    bool ok = dist_->sendJob(msg, dist_ip_.c_str(), dist_port_, result);
    if (!ok)
      logger_->error(DRT, 12304, "Updating design remotely failed");
  }
  design_->clearUpdates();
}
static std::string serializeUpdate(const drUpdate& update)
{
  std::stringstream stream(std::ios_base::binary | std::ios_base::in | std::ios_base::out);
  frOArchive ar(stream);
  ar.setDeepSerialize(false);
  register_types(ar);
  ar << update;
  return stream.str();
}

static std::vector<std::string> serializeDesignUpdates(frDesign* design)
{
  std::unique_ptr<ProfileTask> serializeTask;
  if(design->getVersion() == 0)
    serializeTask = std::make_unique<ProfileTask>("DIST: SERIALIZE_TA");
  else
    serializeTask = std::make_unique<ProfileTask>("DIST: SERIALIZE_UDPATES");
  omp_set_num_threads(MAX_THREADS);
  std::vector<std::string> updates(design->getUpdates().size());
  #pragma omp parallel for schedule(dynamic)
  for(int i = 0; i < design->getUpdates().size(); i++)
  {
    updates[i] = serializeUpdate(design->getUpdates().at(i));
  }
  serializeTask->done();
  return updates;
}

void TritonRoute::sendGlobalsUpdates(const std::string& globals_path)
{
  if(!distributed_)
    return;
  ProfileTask task("DIST: SENDING GLOBALS");
  dst::JobMessage msg(dst::JobMessage::UPDATE_DESIGN,
                      dst::JobMessage::BROADCAST),
      result(dst::JobMessage::NONE);
  std::unique_ptr<dst::JobDescription> desc
      = std::make_unique<RoutingJobDescription>();
  RoutingJobDescription* rjd
      = static_cast<RoutingJobDescription*>(desc.get());
  rjd->setGlobalsPath(globals_path);
  rjd->setSharedDir(shared_volume_);
  msg.setJobDescription(std::move(desc));
  bool ok = dist_->sendJob(msg, dist_ip_.c_str(), dist_port_, result);
  if (!ok)
    logger_->error(DRT, 9504, "Updating globals remotely failed");
}

void TritonRoute::sendDesignUpdates(const std::string& globals_path)
{
  if(!distributed_)
    return;
  if(design_->getUpdates().empty())
    return;
  std::vector<std::string> updates = serializeDesignUpdates(design_.get());
  std::unique_ptr<ProfileTask> task;
  if(design_->getVersion() == 0)
    task = std::make_unique<ProfileTask>("DIST: SENDING_TA");
  else
    task = std::make_unique<ProfileTask>("DIST: SENDING_UDPATES");
  dst::JobMessage msg(dst::JobMessage::UPDATE_DESIGN,
                      dst::JobMessage::BROADCAST),
      result(dst::JobMessage::NONE);
  std::unique_ptr<dst::JobDescription> desc
      = std::make_unique<RoutingJobDescription>();
  RoutingJobDescription* rjd
      = static_cast<RoutingJobDescription*>(desc.get());
  rjd->setUpdates(updates);
  rjd->setGlobalsPath(globals_path);
  rjd->setSharedDir(shared_volume_);
  rjd->setDesignUpdate(true);
  msg.setJobDescription(std::move(desc));
  bool ok = dist_->sendJob(msg, dist_ip_.c_str(), dist_port_, result);
  if (!ok)
    logger_->error(DRT, 304, "Updating design remotely failed");
  task->done();
  design_->clearUpdates();
  design_->incrementVersion();
}

int TritonRoute::main()
{
  MAX_THREADS = ord::OpenRoad::openRoad()->getThreadCount();
  if (distributed_ && NO_PA) {
    asio::post(dist_pool_, boost::bind(&TritonRoute::sendDesignDist, this));
  }
  initDesign();
  if (!NO_PA) {
    FlexPA pa(getDesign(), logger_);
    pa.setDebug(debug_.get(), db_);
    pa.main();
    if(distributed_)
    {
      io::Writer writer(getDesign(), logger_);
      writer.updateDb(db_, true);
      asio::post(dist_pool_, boost::bind(&TritonRoute::sendDesignDist, this));
    }
  }
  initGuide();
  if (GUIDE_FILE == string("")) {
    gr();
    io::Parser parser(getDesign(), logger_);
    GUIDE_FILE = OUTGUIDE_FILE;
    ENABLE_VIA_GEN = true;
    parser.readGuide();
    parser.initDefaultVias();
    parser.postProcessGuide(db_);
  }
  prep();
  ta();
  if(distributed_)
  {
    asio::post(dist_pool_, boost::bind(&TritonRoute::sendDesignUpdates, this, ""));
  }
  dr();
  if (!SINGLE_STEP_DR) {
    endFR();
  }
  return 0;
}

void TritonRoute::pinAccess(std::vector<odb::dbInst*> target_insts)
{
  MAX_THREADS = ord::OpenRoad::openRoad()->getThreadCount();
  ENABLE_VIA_GEN = true;
  initDesign();
  FlexPA pa(getDesign(), logger_);
  pa.setTargetInstances(target_insts);
  pa.setDebug(debug_.get(), db_);
  pa.main();
  io::Writer writer(getDesign(), logger_);
  writer.updateDb(db_, true);
}

void TritonRoute::readParams(const string& fileName)
{
  logger_->warn(utl::DRT, 252, "params file is deprecated. Use tcl arguments.");

  int readParamCnt = 0;
  ifstream fin(fileName.c_str());
  string line;
  if (fin.is_open()) {
    while (fin.good()) {
      getline(fin, line);
      if (line[0] != '#') {
        char delimiter = ':';
        int pos = line.find(delimiter);
        string field = line.substr(0, pos);
        string value = line.substr(pos + 1);
        stringstream ss(value);
        if (field == "lef") {
          logger_->warn(utl::DRT, 148, "Deprecated lef param in params file.");
        } else if (field == "def") {
          logger_->warn(utl::DRT, 227, "Deprecated def param in params file.");
        } else if (field == "guide") {
          GUIDE_FILE = value;
          ++readParamCnt;
        } else if (field == "outputTA") {
          logger_->warn(
              utl::DRT, 266, "Deprecated outputTA param in params file.");
        } else if (field == "output") {
          logger_->warn(
              utl::DRT, 205, "Deprecated output param in params file.");
        } else if (field == "outputguide") {
          OUTGUIDE_FILE = value;
          ++readParamCnt;
        } else if (field == "outputMaze") {
          OUT_MAZE_FILE = value;
          ++readParamCnt;
        } else if (field == "outputDRC") {
          DRC_RPT_FILE = value;
          ++readParamCnt;
        } else if (field == "outputCMap") {
          CMAP_FILE = value;
          ++readParamCnt;
        } else if (field == "threads") {
          logger_->warn(utl::DRT,
                        274,
                        "Deprecated threads param in params file."
                        " Use 'set_thread_count'.");
          ++readParamCnt;
        } else if (field == "verbose")
          VERBOSE = atoi(value.c_str());
        else if (field == "dbProcessNode") {
          DBPROCESSNODE = value;
          ++readParamCnt;
        } else if (field == "viaInPinBottomLayer") {
          VIAINPIN_BOTTOMLAYER_NAME = value;
          ++readParamCnt;
        } else if (field == "viaInPinTopLayer") {
          VIAINPIN_TOPLAYER_NAME = value;
          ++readParamCnt;
        } else if (field == "drouteEndIterNum") {
          END_ITERATION = atoi(value.c_str());
          ++readParamCnt;
        } else if (field == "OR_SEED") {
          OR_SEED = atoi(value.c_str());
          ++readParamCnt;
        } else if (field == "OR_K") {
          OR_K = atof(value.c_str());
          ++readParamCnt;
        } else if (field == "bottomRoutingLayer") {
          BOTTOM_ROUTING_LAYER_NAME = value;
          ++readParamCnt;
        } else if (field == "topRoutingLayer") {
          TOP_ROUTING_LAYER_NAME = value;
          ++readParamCnt;
        } else if (field == "initRouteShapeCost") {
          ROUTESHAPECOST = atoi(value.c_str());
          ++readParamCnt;
        } else if (field == "clean_patches")
          CLEAN_PATCHES = true;
      }
    }
    fin.close();
  }

  if (readParamCnt < 2) {
    logger_->error(DRT, 1, "Error reading param file: {}.", fileName);
  }
}

void TritonRoute::addUserSelectedVia(const std::string& viaName)
{
  if (db_->getChip() == nullptr || db_->getChip()->getBlock() == nullptr
      || db_->getTech() == nullptr) {
    logger_->error(DRT, 610, "Load design before setting default vias");
  }
  auto block = db_->getChip()->getBlock();
  auto tech = db_->getTech();
  if (tech->findVia(viaName.c_str()) == nullptr
      && block->findVia(viaName.c_str()) == nullptr) {
    logger_->error(utl::DRT, 611, "Via {} not found", viaName);
  } else {
    design_->addUserSelectedVia(viaName);
  }
}

void TritonRoute::setParams(const ParamStruct& params)
{
  GUIDE_FILE = params.guideFile;
  OUTGUIDE_FILE = params.outputGuideFile;
  OUT_MAZE_FILE = params.outputMazeFile;
  DRC_RPT_FILE = params.outputDrcFile;
  CMAP_FILE = params.outputCmapFile;
  VERBOSE = params.verbose;
  ENABLE_VIA_GEN = params.enableViaGen;
  DBPROCESSNODE = params.dbProcessNode;
  CLEAN_PATCHES = params.cleanPatches;
<<<<<<< HEAD
  NO_PA = params.noPa;
=======
  SINGLE_STEP_DR = params.singleStepDR;
>>>>>>> 7510fd4d
  if (!params.viaInPinBottomLayer.empty()) {
    VIAINPIN_BOTTOMLAYER_NAME = params.viaInPinBottomLayer;
  }
  if (!params.viaInPinTopLayer.empty()) {
    VIAINPIN_TOPLAYER_NAME = params.viaInPinTopLayer;
  }
  if (params.drouteEndIter >= 0) {
    END_ITERATION = params.drouteEndIter;
  }
  OR_SEED = params.orSeed;
  OR_K = params.orK;
  if (!params.bottomRoutingLayer.empty()) {
    BOTTOM_ROUTING_LAYER_NAME = params.bottomRoutingLayer;
  }
  if (!params.topRoutingLayer.empty()) {
    TOP_ROUTING_LAYER_NAME = params.topRoutingLayer;
  }
}

void TritonRoute::addWorkerResults(
    const std::vector<std::pair<int, std::string>>& results)
{
  std::unique_lock<std::mutex> lock(results_mutex_);
  workers_results_.insert(
      workers_results_.end(), results.begin(), results.end());
  results_sz_ = workers_results_.size();
}

bool TritonRoute::getWorkerResults(
    std::vector<std::pair<int, std::string>>& results)
{
  std::unique_lock<std::mutex> lock(results_mutex_);
  if (workers_results_.empty())
    return false;
  results = workers_results_;
  workers_results_.clear();
  results_sz_ = 0;
  return true;
}

int TritonRoute::getWorkerResultsSize()
{
  return results_sz_;
}<|MERGE_RESOLUTION|>--- conflicted
+++ resolved
@@ -452,13 +452,8 @@
 void TritonRoute::dr()
 {
   num_drvs_ = -1;
-<<<<<<< HEAD
-  FlexDR dr(this, getDesign(), logger_, db_);
-  dr.setDebug(debug_.get());
-=======
-  dr_ = std::make_unique<FlexDR>(getDesign(), logger_, db_);
+  dr_ = std::make_unique<FlexDR>(this, getDesign(), logger_, db_);
   dr_->setDebug(debug_.get());
->>>>>>> 7510fd4d
   if (distributed_)
     dr_->setDistributed(dist_, dist_ip_, dist_port_, shared_volume_);
   if (SINGLE_STEP_DR) {
@@ -836,11 +831,8 @@
   ENABLE_VIA_GEN = params.enableViaGen;
   DBPROCESSNODE = params.dbProcessNode;
   CLEAN_PATCHES = params.cleanPatches;
-<<<<<<< HEAD
   NO_PA = params.noPa;
-=======
   SINGLE_STEP_DR = params.singleStepDR;
->>>>>>> 7510fd4d
   if (!params.viaInPinBottomLayer.empty()) {
     VIAINPIN_BOTTOMLAYER_NAME = params.viaInPinBottomLayer;
   }
