[INFO ODB-0222] Reading LEF file: sky130hd/sky130hd.tlef
[INFO ODB-0223]     Created 13 technology layers
[INFO ODB-0224]     Created 25 technology vias
[INFO ODB-0226] Finished LEF file:  sky130hd/sky130hd.tlef
[INFO ODB-0222] Reading LEF file: sky130hd/sky130hd_std_cell.lef
[INFO ODB-0225]     Created 437 library cells
[INFO ODB-0226] Finished LEF file:  sky130hd/sky130hd_std_cell.lef
[INFO ODB-0128] Design: test
[INFO ODB-0130]     Created 8002 pins.
[INFO ODB-0131]     Created 8001 components and 40005 component-terminals.
[INFO ODB-0133]     Created 8003 nets and 24003 connections.
[INFO RSZ-0035] Found 1 fanout violations.
[INFO RSZ-0038] Inserted 508 buffers in 1 nets.
[INFO RSZ-0039] Resized 509 instances.
worst slack -8.65
max fanout

Pin                                   Limit Fanout  Slack
---------------------------------------------------------
fanout1/X                                20     20      0 (MET)

<<<<<<< HEAD
[INFO RSZ-0040] Inserted 17 buffers.
[INFO RSZ-0041] Resized 67 instances.
=======
[INFO RSZ-0045] Inserted 16 buffers, 1 to split loads.
[INFO RSZ-0041] Resized 68 instances.
>>>>>>> 0977e311
[WARNING RSZ-0062] Unable to repair all setup violations.
worst slack -3.10<|MERGE_RESOLUTION|>--- conflicted
+++ resolved
@@ -19,12 +19,7 @@
 ---------------------------------------------------------
 fanout1/X                                20     20      0 (MET)
 
-<<<<<<< HEAD
-[INFO RSZ-0040] Inserted 17 buffers.
-[INFO RSZ-0041] Resized 67 instances.
-=======
 [INFO RSZ-0045] Inserted 16 buffers, 1 to split loads.
 [INFO RSZ-0041] Resized 68 instances.
->>>>>>> 0977e311
 [WARNING RSZ-0062] Unable to repair all setup violations.
 worst slack -3.10