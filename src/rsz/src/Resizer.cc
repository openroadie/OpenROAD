--- conflicted
+++ resolved
@@ -2792,44 +2792,8 @@
     cloned_gates_.pop();
     auto original_inst = std::get<0>(element);
     auto cloned_inst = std::get<1>(element);
-<<<<<<< HEAD
+
     cloned_gate_count -= undoGateCloning(original_inst, cloned_inst);
-=======
-    debugPrint(logger_, RSZ, "journal", 1, "journal unclone {} ({}) -> {} ({})", network_->pathName(original_inst),
-               network_->libertyCell(original_inst)->name(), network_->pathName(cloned_inst),
-               network_->libertyCell(cloned_inst)->name());
-
-    const Pin* original_output_pin = nullptr;
-    std::vector<const Pin*> clone_pins = getPins(cloned_inst);
-    std::vector<const Pin*> original_pins = getPins(original_inst);
-    for (auto& pin : original_pins) {
-      if (network_->direction(pin)->isOutput()) {
-        original_output_pin = pin;
-        break;
-      }
-    }
-    Net* original_out_net = network_->net(original_output_pin);
-    // Net* clone_out_net = nullptr;
-
-    for (auto& pin : clone_pins) {
-      // Disconnect all pins from the new net. Also store the output net
-      // if (network_->direction(pin)->isOutput()) {
-      //  clone_out_net = network_->net(pin);
-      //}
-      sta_->disconnectPin(const_cast<Pin*>(pin));
-      // Connect them to the original nets if they are inputs
-      if (network_->direction(pin)->isInput()) {
-        Instance* inst = network_->instance(pin);
-        auto term_port = network_->port(pin);
-        sta_->connectPin(inst, term_port, original_out_net);
-      }
-    }
-    // Final cleanup
-    // sta_->deleteNet(clone_out_net);
-    sta_->deleteInstance(cloned_inst);
-    sta_->graphDelayCalc()->delaysInvalid();
-    --cloned_gate_count;
->>>>>>> d4d30b34
   }
   cloned_inst_set_.clear();
 
